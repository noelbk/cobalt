# Copyright 2011 GridCentric Inc.
# All Rights Reserved.
#
#    Licensed under the Apache License, Version 2.0 (the "License"); you may
#    not use this file except in compliance with the License. You may obtain
#    a copy of the License at
#
#         http://www.apache.org/licenses/LICENSE-2.0
#
#    Unless required by applicable law or agreed to in writing, software
#    distributed under the License is distributed on an "AS IS" BASIS, WITHOUT
#    WARRANTIES OR CONDITIONS OF ANY KIND, either express or implied. See the
#    License for the specific language governing permissions and limitations
#    under the License.

"""
Handles all processes relating to GridCentric functionality

The :py:class:`GridCentricManager` class is a :py:class:`nova.manager.Manager` that
handles RPC calls relating to GridCentric functionality creating instances.
"""

import time
import traceback
import os
import re
import socket
import subprocess

from nova import exception
from nova import flags
from nova.openstack.common import cfg
from nova import log as logging
LOG = logging.getLogger('nova.gridcentric.manager')
FLAGS = flags.FLAGS

gridcentric_opts = [
               cfg.BoolOpt('gridcentric_use_image_service',
               default=False,
               help='Gridcentric should use the image service to store disk copies and descriptors.'),

               cfg.StrOpt('gridcentric_outgoing_migration_address',
               default=None,
               help='IPv4 address to host migrations from; the VM on the '
                    'migration destination will connect to this address. '
                    'Must be in dotted-decimcal format, i.e., ddd.ddd.ddd.ddd. '
                    'By default, the outgoing migration address is determined '
                    'automatically by the host\'s routing tables.')]
FLAGS.register_opts(gridcentric_opts)

from nova import manager
from nova import utils
from nova import rpc
from nova import network

# We need to import this module because other nova modules use the flags that
# it defines (without actually importing this module). So we need to ensure
# this module is loaded so that we can have access to those flags.
from nova.network import manager as network_manager
from nova.network import model as network_model
from nova.compute import power_state
from nova.compute import task_states
from nova.compute import vm_states
from nova.compute import utils as compute_utils
from nova.compute import manager as compute_manager

from gridcentric.nova.api import API
import gridcentric.nova.extension.vmsconn as vmsconn

def memory_string_to_pages(mem):
    mem = mem.lower()
    units = { '^(\d+)tb$' : 40,
              '^(\d+)gb$' : 30,
              '^(\d+)mb$' : 20,
              '^(\d+)kb$' : 10,
              '^(\d+)b$' : 0,
              '^(\d+)$' : 0 }
    for (pattern, shift) in units.items():
        m = re.match(pattern, mem)
        if m is not None:
            val = long(m.group(1))
            memory = val << shift
            # Shift to obtain pages, at least one
            return max(1, memory >> 12)
    raise ValueError('Invalid target string %s.' % mem)

class GridCentricManager(manager.SchedulerDependentManager):

    def __init__(self, *args, **kwargs):
        self.vms_conn = None
        self._init_vms()
        self.network_api = network.API()
        self.gridcentric_api = API()
        self.compute_manager = compute_manager.ComputeManager()
        super(GridCentricManager, self).__init__(service_name="gridcentric", *args, **kwargs)

    def _init_vms(self):
        """ Initializes the hypervisor options depending on the openstack connection type. """
        connection_type = FLAGS.connection_type
        self.vms_conn = vmsconn.get_vms_connection(connection_type)
        self.vms_conn.configure()

    def _instance_update(self, context, instance_uuid, **kwargs):
        """Update an instance in the database using kwargs as value."""
        return self.db.instance_update(context, instance_uuid, kwargs)

    def _instance_metadata(self, context, instance_uuid):
        """ Looks up and returns the instance metadata """
        instance_ref = self.db.instance_get_by_uuid(context, instance_uuid)
        return self.db.instance_metadata_get(context, instance_ref['id'])

    def _instance_metadata_update(self, context, instance_uuid, metadata):
        """ Updates the instance metadata """
        instance_ref = self.db.instance_get_by_uuid(context, instance_uuid)
        return self.db.instance_metadata_update(context, instance_ref['id'], metadata, True)

    def _extract_image_refs(self, metadata):
        image_refs = metadata.get('images', '').split(',')
        if len(image_refs) == 1 and image_refs[0] == '':
            image_refs = []
        return image_refs

    def _get_source_instance(self, context, instance_uuid):
        """ 
        Returns a the instance reference for the source instance of instance_id. In other words:
        if instance_id is a BLESSED instance, it returns the instance that was blessed
        if instance_id is a LAUNCH instance, it returns the blessed instance.
        if instance_id is neither, it returns NONE.
        """
        metadata = self._instance_metadata(context, instance_uuid)
        if "launched_from" in metadata:
            source_instance_uuid = metadata["launched_from"]
        elif "blessed_from" in metadata:
            source_instance_uuid = metadata["blessed_from"]
        else:
            source_instance_uuid = None

        if source_instance_uuid != None:
            return self.db.instance_get_by_uuid(context, source_instance_uuid)
        return None

    def bless_instance(self, context, instance_uuid, migration_url=None):
        """
        Construct the blessed instance, with the uuid instance_uuid. If migration_url is specified then 
        bless will ensure a memory server is available at the given migration url.
        """
        LOG.debug(_("bless instance called: instance_uuid=%s, migration_url=%s"),
                    instance_uuid, migration_url)

        instance_ref = self.db.instance_get_by_uuid(context, instance_uuid)
        if migration_url:
            # Tweak only this instance directly.
            source_instance_ref = instance_ref
            migration = True
        else:
            source_instance_ref = self._get_source_instance(context, instance_uuid)
            migration = False

        self._instance_update(context, instance_ref.id, vm_state=vm_states.BUILDING)
        try:
            # Create a new 'blessed' VM with the given name.
            name, migration_url, blessed_files = self.vms_conn.bless(context,
                                                source_instance_ref.name,
                                                instance_ref,
                                                migration_url=migration_url,
                                                use_image_service=FLAGS.gridcentric_use_image_service)
            if not(migration):
                self._instance_update(context, instance_ref.id,
                                  vm_state="blessed", task_state=None,
                                  launched_at=utils.utcnow())
        except Exception, e:
            LOG.debug(_("Error during bless %s: %s"), str(e), traceback.format_exc())
            self._instance_update(context, instance_ref.id,
                                  vm_state=vm_states.ERROR, task_state=None)
            # Short-circuit, nothing to be done.
            return

        # Mark this new instance as being 'blessed'.
        metadata = self._instance_metadata(context, instance_ref['uuid'])
        LOG.debug("blessed_files = %s" % (blessed_files))
        metadata['images'] = ','.join(blessed_files)
        if not(migration):
            metadata['blessed'] = True
        self._instance_metadata_update(context, instance_ref['uuid'], metadata)

        # Return the memory URL (will be None for a normal bless).
        return migration_url

    def migrate_instance(self, context, instance_uuid, dest):
        """
        Migrates an instance, dealing with special streaming cases as necessary.
        """
        LOG.debug(_("migrate instance called: instance_uuid=%s"), instance_uuid)

        # FIXME: This live migration code does not currently support volumes,
        # nor floating IPs. Both of these would be fairly straight-forward to
        # add but probably cry out for a better factoring of this class as much
        # as this code can be inherited directly from the ComputeManager. The
        # only real difference is that the migration must not go through
        # libvirt, instead we drive it via our bless, launch routines.

        # Grab a reference to the instance.
        instance_ref = self.db.instance_get_by_uuid(context, instance_uuid)

        src = instance_ref['host']
        if instance_ref['volumes']:
            rpc.call(context,
                      FLAGS.volume_topic,
                      {"method": "check_for_export",
<<<<<<< HEAD
                       "args": {'instance_id': instance_ref.id}})
        rpc.call(context,
                 self.db.queue_get_for(context, FLAGS.compute_topic, dest),
=======
                       "args": {'instance_id': instance_id}})

        # Get a reference to both the destination and source queues
        gc_dest_queue = self.db.queue_get_for(context, FLAGS.gridcentric_topic, dest)
        compute_dest_queue = self.db.queue_get_for(context, FLAGS.compute_topic, dest)
        compute_source_queue = self.db.queue_get_for(context, FLAGS.compute_topic, self.host)

        rpc.call(context, compute_dest_queue,
>>>>>>> f081a9f3
                 {"method": "pre_live_migration",
                  "args": {'instance_id': instance_ref.id,
                           'block_migration': False,
                           'disk': None}})

        # Figure out the interface to reach 'dest'.
        # This is used to construct our out-of-band network parameter below.
        dest_ip = socket.gethostbyname(dest)
        iproute = subprocess.Popen(["ip", "route", "get", dest_ip], stdout=subprocess.PIPE)
        (stdout, stderr) = iproute.communicate()
        lines = stdout.split("\n")
        if len(lines) < 1:
            raise exception.Error(_("Could not reach destination %s.") % dest)
        try:
            (destip, devstr, devname, srcstr, srcip) = lines[0].split()
        except:
            raise exception.Error(_("Could not determine interface for destination %s.") % dest)

        # Check that this is not local.
        if devname == "lo":
            raise exception.Error(_("Can't migrate to the same host."))

        # Grab the network info (to be used for cleanup later on the host).
        network_info = self.network_api.get_instance_nw_info(context, instance_ref)

        if FLAGS.gridcentric_outgoing_migration_address != None:
            migration_address = FLAGS.gridcentric_outgoing_migration_address
        else:
            migration_address = devname

        # Bless this instance for migration.
        migration_url = self.bless_instance(context, instance_uuid,
                                            migration_url="mcdist://%s" %
                                            migration_address)

        # Run our premigration hook.
        self.vms_conn.pre_migration(context, instance_ref, network_info, migration_url)

        try:
            # Launch on the different host. With the non-null migration_url,
            # the launch will assume that all the files are the same places are
            # before (and not in special launch locations).
            #
            # FIXME: Currently we fix a timeout for this operation at 30 minutes.
            # This is a long, long time. Ideally, this should be a function of the
            # disk size or some other parameter. But we will get a response if an
            # exception occurs in the remote thread, so the worse case here is 
            # really just the machine dying or the service dying unexpectedly.
            rpc.call(context, gc_dest_queue,
                    {"method": "launch_instance",
                     "args": {'instance_uuid': instance_uuid,
                              'migration_url': migration_url}},
                    timeout=1800.0)

            # Teardown on this host (and delete the descriptor).
            metadata = self._instance_metadata(context, instance_uuid)
            image_refs = self._extract_image_refs(metadata)
            self.vms_conn.post_migration(context, instance_ref, network_info, migration_url,
                                         use_image_service=FLAGS.gridcentric_use_image_service,
                                         image_refs=image_refs)

            # Essentially we want to clean up the instance on the source host. This involves
            # removing it from the libvirt caches, removing it from the iptables, etc. Since we
            # are dealing with the iptables, we need the nova-compute process to handle this clean
            # up. We use the rollback_live_migration_at_destination method of nova-compute because
            # it does exactly was we need but we use the source host (self.host) instead of
            # the destination.
            rpc.call(context, compute_source_queue,
                 {"method": "rollback_live_migration_at_destination",
                  "args": {'instance_id': instance_id}})

        except:
            # TODO(dscannell): This rollback is a bit broken right now because
            # we cannot simply relaunch the instance on this host. The order of
            # events during migration are: 1. Bless instance -- This will leave
            # the qemu process in a paused state, but alive 2. Clean up libvirt
            # state (need to see why it doesn't kill the qemu process) 3. Call
            # launch on the destination host and wait for the instance to hoard
            # its memory 4. Call discard that will clean up the descriptor and
            # kill off the qemu process Depending on what has occurred
            # different strategies are needed to rollback e.g We can simply
            # unpause the instance if the qemu process still exists (might need
            # to move when libvirt cleanup occurs).
            LOG.debug(_("Error during migration: %s"), traceback.format_exc())

            # Clean up the instance from both the source and destination.
            rpc.call(context, compute_source_queue,
                 {"method": "rollback_live_migration_at_destination",
                  "args": {'instance_id': instance_id}})
            rpc.call(context, compute_dest_queue,
                 {"method": "rollback_live_migration_at_destination",
                  "args": {'instance_id': instance_id}})

            # Prepare to relaunch here (this is the nasty bit as per above).
            metadata = self._instance_metadata(context, instance_uuid)
            image_refs = self._extract_image_refs(metadata)
            self.vms_conn.post_migration(context, instance_ref, network_info, migration_url,
                                         use_image_service=FLAGS.gridcentric_use_image_service,
                                         image_refs=image_refs)

            # Rollback is launching here again.
            self.launch_instance(context, instance_uuid, migration_url=migration_url)

    def discard_instance(self, context, instance_uuid):
        """ Discards an instance so that and no further instances maybe be launched from it. """

        LOG.debug(_("discard instance called: instance_uuid=%s"), instance_uuid)

        context.elevated()

        # Grab the DB representation for the VM.
        instance_ref = self.db.instance_get_by_uuid(context, instance_uuid)

        metadata = self._instance_metadata(context, instance_uuid)
        image_refs = self._extract_image_refs(metadata)
        # Call discard in the backend.
        self.vms_conn.discard(context, instance_ref.name,
                              use_image_service=FLAGS.gridcentric_use_image_service,
                              image_refs=image_refs)

        # Update the instance metadata (for completeness).
        metadata['blessed'] = False
        self._instance_metadata_update(context, instance_uuid, metadata)

        # Remove the instance.
        self._instance_update(context,
                              instance_uuid,
                              vm_state=vm_states.DELETED,
                              task_state=None,
                              terminated_at=utils.utcnow())
        self.db.instance_destroy(context, instance_uuid)

    def launch_instance(self, context, instance_uuid, params={}, migration_url=None):
        """
        Construct the launched instance, with uuid instance_uuid. If migration_url is not none then 
        the instance will be launched using the memory server at the migration_url
        """
        LOG.debug(_("Launching new instance: instance_uuid=%s, migration_url=%s"),
                    instance_uuid, migration_url)

        # Grab the DB representation for the VM.
        instance_ref = self.db.instance_get_by_uuid(context, instance_uuid)

        if migration_url:
            # Just launch the given blessed instance.
            source_instance_ref = instance_ref

            # Load the old network info.
            network_info = self.network_api.get_instance_nw_info(context, instance_ref)

            # Update the instance state to be migrating. This will be set to
            # active again once it is completed in do_launch() as per all
            # normal launched instances.
            self._instance_update(context, instance_ref['uuid'],
                                  vm_state=vm_states.MIGRATING,
                                  task_state=task_states.SPAWNING,
                                  host=self.host)
            instance_ref['host'] = self.host
        else:
            # Create a new launched instance.
            source_instance_ref = self._get_source_instance(context, instance_uuid)

            if not FLAGS.stub_network:
                # TODO(dscannell): We need to set the is_vpn parameter correctly.
                # This information might come from the instance, or the user might
                # have to specify it. Also, we might be able to convert this to a
                # cast because we are not waiting on any return value.
                LOG.debug(_("Making call to network for launching instance=%s"), \
                          instance_ref.name)

                self._instance_update(context, instance_ref.id,
                                      vm_state=vm_states.BUILDING,
                                      task_state=task_states.NETWORKING,
                                      host=self.host)
                instance_ref['host'] = self.host
                is_vpn = False
                requested_networks = None

                try:
                    network_info = self.network_api.allocate_for_instance(context,
                                                instance_ref, vpn=is_vpn,
                                                requested_networks=requested_networks)
                except Exception, e:
                    LOG.debug(_("Error during network allocation: %s"), str(e))
                    self._instance_update(context, instance_ref['uuid'],
                                          vm_state=vm_states.ERROR,
                                          task_state=None)
                    # Short-circuit, can't proceed.
                    return

                LOG.debug(_("Made call to network for launching instance=%s, network_info=%s"),
                          instance_ref.name, network_info)
            else:
                network_info = []

            # Update the instance state to be in the building state.
            self._instance_update(context, instance_ref['uuid'],
                                  vm_state=vm_states.BUILDING,
                                  task_state=task_states.SPAWNING)

        # note(dscannell): The target is in pages so we need to convert the value
        # If target is set as None then we default to "0".
        target = params.get("target", '%dMB' % instance_ref['memory_mb']) or "0"
        if target != "0":
            try:
                target = str(memory_string_to_pages(target))
            except ValueError as e:
                LOG.warn(_('%s -> defaulting to no target'), str(e))
                target = "0"

        # Extract out the image ids from the source instance's metadata. 
        metadata = self.db.instance_metadata_get(context, source_instance_ref['id'])
        image_refs = self._extract_image_refs(metadata)
        try:
            # The main goal is to have the nova-compute process take ownership of setting up
            # the networking for the launched instance. This ensures that later changes to the
            # iptables can be handled directly by nova-compute. The method "pre_live_migration"
            # essentially sets up the networking for the instance on the destination host. We
            # simply send this message to nova-compute running on the same host (self.host)
            # and pass in block_migration:false and disk:none so that no disk operations are
            # performed.
            #
            # TODO(dscannell): How this behaves with volumes attached is an unknown. We currently
            # do not support having volumes attached at launch time, so we should be safe in
            # this regard.
            rpc.call(context,
                 self.db.queue_get_for(context, FLAGS.compute_topic, self.host),
                 {"method": "pre_live_migration",
                  "args": {'instance_id': instance_ref.id,
                           'block_migration': False,
                           'disk': None}})
            self.vms_conn.launch(context,
                                 source_instance_ref.name,
                                 str(target),
                                 instance_ref,
                                 network_info,
                                 migration_url=migration_url,
                                 use_image_service=FLAGS.gridcentric_use_image_service,
                                 image_refs=image_refs,
                                 params=params)

            # Perform our database update.
            self._instance_update(context,
                                  instance_ref['uuid'],
                                  vm_state=vm_states.ACTIVE,
                                  host=self.host,
                                  launched_at=utils.utcnow(),
                                  task_state=None)
        except Exception, e:
            LOG.debug(_("Error during launch %s: %s"), str(e), traceback.format_exc())
<<<<<<< HEAD
            self._instance_update(context, instance_ref['uuid'],
                                  vm_state=vm_states.ERROR, task_state=None)

    def cleanup_instance(self, context, instance_uuid):
        """
        This is called when an instance is deleted and some of the gridcentric artifacts
        need to be cleaned up. In particular the iptables rules need to be deleted when the
        instance is deleted.
        """
        LOG.debug(_("Cleaing up instance: instance_uuid=%s"),
                    instance_uuid)

        # Grab the DB representation for the VM.
        # NOTE(dscannell): There is a race condition between here and the nova-compute that 
        # actually marks the instance recorded as deleted.
        instance_ref = None
        network_info = None
        try:
            instance_ref = self.db.instance_get_by_uuid(context, instance_uuid)
            network_info = self.network_api.get_instance_nw_info(context, instance_ref)
        except exception.InstanceNotFound, e:
            # The instance has already been deleted. We'll attempt to recreate the state
            # from the database directly.
            instance_refs = self.db.instance_get_all_by_filters(context,
                                                               {"deleted": True,
                                                                "uuid": instance_uuid})
            if instance_refs and len(instance_refs) > 0:
                instance_ref = instance_refs[0]
                inst_info_cache = self.db.instance_info_cache_get(context, instance_ref['uuid'])
                network_info = network_model.NetworkInfo.hydrate(inst_info_cache.network_info)

        if instance_ref != None and network_info != None:
            self.vms_conn.cleanup(context, instance_ref, network_info)
        else:
            LOG.warn(_("Failed to clean up instance %s. Some stale state may remain on the host."),
                     instance_uuid)
=======
            self._instance_update(context, instance_ref.id,
                                  vm_state=vm_states.ERROR, task_state=None)
>>>>>>> f081a9f3
<|MERGE_RESOLUTION|>--- conflicted
+++ resolved
@@ -207,12 +207,7 @@
             rpc.call(context,
                       FLAGS.volume_topic,
                       {"method": "check_for_export",
-<<<<<<< HEAD
                        "args": {'instance_id': instance_ref.id}})
-        rpc.call(context,
-                 self.db.queue_get_for(context, FLAGS.compute_topic, dest),
-=======
-                       "args": {'instance_id': instance_id}})
 
         # Get a reference to both the destination and source queues
         gc_dest_queue = self.db.queue_get_for(context, FLAGS.gridcentric_topic, dest)
@@ -220,7 +215,6 @@
         compute_source_queue = self.db.queue_get_for(context, FLAGS.compute_topic, self.host)
 
         rpc.call(context, compute_dest_queue,
->>>>>>> f081a9f3
                  {"method": "pre_live_migration",
                   "args": {'instance_id': instance_ref.id,
                            'block_migration': False,
@@ -471,44 +465,5 @@
                                   task_state=None)
         except Exception, e:
             LOG.debug(_("Error during launch %s: %s"), str(e), traceback.format_exc())
-<<<<<<< HEAD
             self._instance_update(context, instance_ref['uuid'],
-                                  vm_state=vm_states.ERROR, task_state=None)
-
-    def cleanup_instance(self, context, instance_uuid):
-        """
-        This is called when an instance is deleted and some of the gridcentric artifacts
-        need to be cleaned up. In particular the iptables rules need to be deleted when the
-        instance is deleted.
-        """
-        LOG.debug(_("Cleaing up instance: instance_uuid=%s"),
-                    instance_uuid)
-
-        # Grab the DB representation for the VM.
-        # NOTE(dscannell): There is a race condition between here and the nova-compute that 
-        # actually marks the instance recorded as deleted.
-        instance_ref = None
-        network_info = None
-        try:
-            instance_ref = self.db.instance_get_by_uuid(context, instance_uuid)
-            network_info = self.network_api.get_instance_nw_info(context, instance_ref)
-        except exception.InstanceNotFound, e:
-            # The instance has already been deleted. We'll attempt to recreate the state
-            # from the database directly.
-            instance_refs = self.db.instance_get_all_by_filters(context,
-                                                               {"deleted": True,
-                                                                "uuid": instance_uuid})
-            if instance_refs and len(instance_refs) > 0:
-                instance_ref = instance_refs[0]
-                inst_info_cache = self.db.instance_info_cache_get(context, instance_ref['uuid'])
-                network_info = network_model.NetworkInfo.hydrate(inst_info_cache.network_info)
-
-        if instance_ref != None and network_info != None:
-            self.vms_conn.cleanup(context, instance_ref, network_info)
-        else:
-            LOG.warn(_("Failed to clean up instance %s. Some stale state may remain on the host."),
-                     instance_uuid)
-=======
-            self._instance_update(context, instance_ref.id,
-                                  vm_state=vm_states.ERROR, task_state=None)
->>>>>>> f081a9f3
+                                  vm_state=vm_states.ERROR, task_state=None)