# Copyright 2011 GridCentric Inc.
# All Rights Reserved.
#
#    Licensed under the Apache License, Version 2.0 (the "License"); you may
#    not use this file except in compliance with the License. You may obtain
#    a copy of the License at
#
#         http://www.apache.org/licenses/LICENSE-2.0
#
#    Unless required by applicable law or agreed to in writing, software
#    distributed under the License is distributed on an "AS IS" BASIS, WITHOUT
#    WARRANTIES OR CONDITIONS OF ANY KIND, either express or implied. See the
#    License for the specific language governing permissions and limitations
#    under the License.

import uuid

from nova import db
from nova import quota
from nova import policy
from nova.openstack.common import rpc
from nova.compute import instance_types
from nova.compute import vm_states
from nova.compute import power_state
from nova.network import model as network_model
from nova.virt.fake import FakeInstance

class TestInducedException(Exception):
    pass

class MockRpc(object):
    """
    A simple mock Rpc that used to tests that the proper messages are placed on the queue. In all
    cases this will return with a None result to ensure that tests do not hang waiting for a 
    response.
    """

    def __init__(self):
        self.call_log = []
        self.cast_log = []

    def call(self, context, queue, method, **kwargs):
        self.call_log.append((queue, method, kwargs))

    def cast(self, context, queue, method, **kwargs):
        self.cast_log.append((queue, method, kwargs))

mock_rpc = MockRpc()
rpc.call = mock_rpc.call
rpc.cast = mock_rpc.cast

def mock_policy():
    def _mock_enforce(*args, **kwargs):
        pass
    policy.enforce = _mock_enforce

class MockVmsConn(object):
    """
    A simple mock vms connection class that allows us to test functionality without relying on 
    actually communicating with the vms libraries. Essentially used to isolate parts of the system.
    """
    def __init__(self):
        self.return_vals = {}
        self.params_passed = []

    def set_return_val(self, method, value):
        values = self.return_vals.get(method, [])
        values.append(value)
        self.return_vals[method] = values

    def pop_return_value(self, method):
        values = self.return_vals.get(method, None)
        if values == [] or values == None:
            raise Exception("A call to method '%s' was unexpected." % method)
        val = values.pop()
        if isinstance(val, Exception):
            raise val
        return val

    def configure(self):
        pass

    def bless(self, *args, **kwargs):
        self.params_passed.append({'args': args, 'kwargs': kwargs})
        return self.pop_return_value("bless")

    def post_bless(self, *args, **kwargs):
        self.params_passed.append({'args': args, 'kwargs': kwargs})
        return self.pop_return_value("post_bless")

    def bless_cleanup(self, *args, **kwargs):
        self.params_passed.append({'args': args, 'kwargs': kwargs})
        return self.pop_return_value("bless_cleanup")

    def discard(self, *args, **kwargs):
        self.params_passed.append({'args': args, 'kwargs': kwargs})
        return self.pop_return_value("discard")

    def launch(self, *args, **kwargs):
        self.params_passed.append({'args': args, 'kwargs': kwargs})
        return self.pop_return_value("launch")

    def replug(self, *args, **kwargs):
        self.params_passed.append({'args': args, 'kwargs': kwargs})
        return self.pop_return_value("replug")

    def pre_migration(self, *args, **kwargs):
        self.params_passed.append({'args': args, 'kwargs': kwargs})
        return self.pop_return_value("pre_migration")

    def post_migration(self, *args, **kwargs):
        self.params_passed.append({'args': args, 'kwargs': kwargs})
        return self.pop_return_value("post_migration")

def create_uuid():
    return str(uuid.uuid4())

def create_security_group(context, values):
    values = values.copy()
    values['user_id'] = context.user_id
    values['project_id'] = context.project_id
    return db.security_group_create(context, values)

def create_instance(context, instance=None, driver=None):

    """Create a test instance"""

    if instance == None:
        instance = {}

    instance.setdefault('user_id', context.user_id)
    instance.setdefault('project_id', context.project_id)
    instance.setdefault('instance_type_id', instance_types.get_instance_type_by_name('m1.tiny')['id'])
    instance.setdefault('image_id', 1)
    instance.setdefault('image_ref', 1)
    instance.setdefault('reservation_id', 'r-fakeres')
    instance.setdefault('launch_time', '10')
    instance.setdefault('mac_address', "ca:ca:ca:01")
    instance.setdefault('ami_launch_index', 0)
    instance.setdefault('vm_state', vm_states.ACTIVE)
    instance.setdefault('root_gb', 10)
    instance.setdefault('ephemeral_gb', 10)
    instance.setdefault('memory_mb', 512)
    instance.setdefault('vcpus', 1)

        # We should record in the quotas information about this instance.
    reservations = quota.QUOTAS.reserve(context, instances=1,
                         ram=instance['memory_mb'],
                         cores=instance['vcpus'])

    context.elevated()
    instance_ref = db.instance_create(context, instance)

    if driver:
        # Add this instance to the driver
        driver.instances[instance_ref.name] = FakeInstance(instance_ref.name,
                                                           instance_ref.get('power_state',
                                                                             power_state.RUNNING))

    quota.QUOTAS.commit(context, reservations)

    return instance_ref['uuid']

def create_pre_blessed_instance(context, instance=None, source_uuid=None):
    """
    Creates a blessed instance in the state that the API would leave it. In other words an instance
    that is ready to be blessed by the manager.
    """
    if source_uuid == None:
        source_uuid = create_instance(context)
    if instance == None:
        instance = {}

    metadata = instance.get('metadata', {})
    metadata['blessed_from'] = source_uuid
    instance['metadata'] = metadata

    return create_instance(context, instance)

def create_blessed_instance(context, instance=None, source_uuid=None):
    if source_uuid == None:
        source_uuid = create_instance(context)
    if instance == None:
        instance = {}
    instance['vm_state'] = 'blessed'
    metadata = instance.get('metadata', {})
    metadata['blessed_from'] = source_uuid
    if 'images' not in metadata:
        metadata['images'] = ''
    instance['metadata'] = metadata

    return create_instance(context, instance)

def create_pre_launched_instance(context, instance=None, source_uuid=None):

    if source_uuid == None:
        source_uuid = create_blessed_instance(context)
    if instance == None:
        instance = {}

    metadata = instance.get('metadata', {})
    metadata['launched_from'] = source_uuid
    instance['metadata'] = metadata

    return create_instance(context, instance)

<<<<<<< HEAD
def fake_networkinfo(*args, **kwargs):
    return network_model.NetworkInfo()

def create_gridcentric_service(context):
    service = {'name': 'gridcentric-test-service',
               'topic': 'gridcentric',
               'host': create_uuid()
               }
    db.service_create(context, service)
    return service
=======
def create_launched_instance(context, instance=None, source_uuid=None):

    if instance == None:
        instance = {}

    instance['vm_state'] = vm_states.ACTIVE
    instance['host'] = "TEST_HOST"

    return create_pre_launched_instance(context, instance=instance, source_uuid=source_uuid)
>>>>>>> 519a7ce5
<|MERGE_RESOLUTION|>--- conflicted
+++ resolved
@@ -204,7 +204,16 @@
 
     return create_instance(context, instance)
 
-<<<<<<< HEAD
+def create_launched_instance(context, instance=None, source_uuid=None):
+
+    if instance == None:
+        instance = {}
+
+    instance['vm_state'] = vm_states.ACTIVE
+    instance['host'] = "TEST_HOST"
+
+    return create_pre_launched_instance(context, instance=instance, source_uuid=source_uuid)
+
 def fake_networkinfo(*args, **kwargs):
     return network_model.NetworkInfo()
 
@@ -215,14 +224,3 @@
                }
     db.service_create(context, service)
     return service
-=======
-def create_launched_instance(context, instance=None, source_uuid=None):
-
-    if instance == None:
-        instance = {}
-
-    instance['vm_state'] = vm_states.ACTIVE
-    instance['host'] = "TEST_HOST"
-
-    return create_pre_launched_instance(context, instance=instance, source_uuid=source_uuid)
->>>>>>> 519a7ce5
