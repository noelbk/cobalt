# Copyright 2011 Gridcentric Inc.
# All Rights Reserved.
#
#    Licensed under the Apache License, Version 2.0 (the "License"); you may
#    not use this file except in compliance with the License. You may obtain
#    a copy of the License at
#
#         http://www.apache.org/licenses/LICENSE-2.0
#
#    Unless required by applicable law or agreed to in writing, software
#    distributed under the License is distributed on an "AS IS" BASIS, WITHOUT
#    WARRANTIES OR CONDITIONS OF ANY KIND, either express or implied. See the
#    License for the specific language governing permissions and limitations
#    under the License.

"""
Handles all processes relating to Cobalt functionality

The :py:class:`CobaltManager` class is a :py:class:`nova.manager.Manager` that
handles RPC calls relating to Cobalt functionality creating instances.
"""

import re
import socket
import subprocess
import time

import greenlet
from eventlet import greenthread
from eventlet.green import threading as gthreading

from nova import block_device
from nova import conductor
from nova import exception
from nova import manager
from nova import network
from nova import notifications
from nova import volume
from nova.compute import flavors
from nova.compute import manager as compute_manager
from nova.compute import power_state
from nova.compute import task_states
from nova.compute import vm_states
# We need to import this module because other nova modules use the flags that
# it defines (without actually importing this module). So we need to ensure
# this module is loaded so that we can have access to those flags.
from nova.network import manager as network_manager
from nova.network import model as network_model
from nova.objects import base as base_obj
from nova.objects import instance as instance_obj
from nova.openstack.common import importutils
from nova.openstack.common import jsonutils
from nova.openstack.common import log as logging
from nova.openstack.common import periodic_task
from nova.openstack.common import rpc
from nova.openstack.common import timeutils
from nova.openstack.common.gettextutils import _
from nova.openstack.common.notifier import api as notifier
from nova.openstack.common.rpc import common as rpc_common

from oslo.config import cfg

from cobalt.nova.extension import hooks
from cobalt.nova.extension import vmsconn

LOG = logging.getLogger('nova.cobalt.manager')
CONF = cfg.CONF

cobalt_opts = [
               cfg.StrOpt('cobalt_outgoing_migration_address',
               deprecated_name='gridcentric_outgoing_migration_address',
               default=None,
               help='IPv4 address to host migrations from; the VM on the '
                    'migration destination will connect to this address. '
                    'Must be in dotted-decimcal format, i.e., ddd.ddd.ddd.ddd. '
                    'By default, the outgoing migration address is determined '
                    'automatically by the host\'s routing tables.'),

                cfg.IntOpt('cobalt_compute_timeout',
                deprecated_name='gridcentric_compute_timeout',
                default=60* 60,
                help='The timeout used to wait on called to nova-compute to setup the '
                     'iptables rules for an instance. Since this is a locking procedure '
                     'mutliple launches on the same host will be processed synchronously. '
                     'This timeout can be raised to ensure that launch waits long enough '
                     'for nova-compute to process its request. By default this is set to '
                     'one hour.')]
CONF.register_opts(cobalt_opts)
CONF.import_opt('cobalt_topic', 'cobalt.nova.api')

def _lock_call(fn):
    """
    A decorator to lock methods to ensure that mutliple operations do not occur on the same
    instance at a time. Note that this is a local lock only, so it just prevents concurrent
    operations on the same host.
    """

    def wrapped_fn(self, context, **kwargs):
        instance_uuid = kwargs.get('instance_uuid', None)
        instance = kwargs.get('instance', None)

        # Ensure we've got exactly one of uuid or ref.
        if instance_uuid and not(instance):
            # NOTE(dscannell): Load all of the instance default fields to ensure
            #                  all of the data is available in case we need to
            #                  send the instance_ref over an RPC call.
            instance = instance_obj.Instance.get_by_uuid(context,
                    instance_uuid,
                    expected_attrs=instance_obj.INSTANCE_DEFAULT_FIELDS)
            kwargs['instance'] = instance
            assert instance is not None
        elif instance and not(instance_uuid):
            # Deserialized the instance_ref
            instance = \
                    self.object_serializer.deserialize_entity(context, instance)
            instance_uuid = instance['uuid']
            kwargs['instance_uuid'] = instance['uuid']

        LOG.debug(_("%s called: %s"), fn.__name__, str(kwargs))

        LOG.debug("Locking instance %s (fn:%s)" % (instance_uuid, fn.__name__))
        self._lock_instance(instance_uuid)
        try:
            return fn(self, context, **kwargs)
        finally:
            self._unlock_instance(instance_uuid)
            LOG.debug(_("Unlocked instance %s (fn: %s)" % (instance_uuid, fn.__name__)))

    wrapped_fn.__name__ = fn.__name__
    wrapped_fn.__doc__ = fn.__doc__

    return wrapped_fn

def memory_string_to_pages(mem):
    mem = mem.lower()
    units = { '^(\d+)tb$' : 40,
              '^(\d+)gb$' : 30,
              '^(\d+)mb$' : 20,
              '^(\d+)kb$' : 10,
              '^(\d+)b$' : 0,
              '^(\d+)$' : 0 }
    for (pattern, shift) in units.items():
        m = re.match(pattern, mem)
        if m is not None:
            val = long(m.group(1))
            memory = val << shift
            # Shift to obtain pages, at least one
            return max(1, memory >> 12)
    raise ValueError('Invalid target string %s.' % mem)

def _log_error(operation):
    """ Log exceptions with a common format. """
    LOG.exception(_("Error during %s") % operation)

def _retry_rpc(fn):
    def wrapped_fn(*args, **kwargs):
        timeout = CONF.gridcentric_compute_timeout
        i = 0
        start = time.time()
        while True:
            try:
                return fn(*args, **kwargs)
            except rpc_common.Timeout:
                elapsed = time.time() - start
                if elapsed > timeout:
                    raise
                LOG.debug(_("%s timing out after %d seconds, try %d."),
                            fn.__name__, elapsed, i)
                i += 1

    wrapped_fn.__name__ = fn.__name__
    wrapped_fn.__doc__ = fn.__doc__

    return wrapped_fn

class CobaltManager(manager.SchedulerDependentManager):

    def __init__(self, *args, **kwargs):

        self.neutron_attempted = False
        self.network_api = network.API()
        self.volume_api = kwargs.pop('volume_api', volume.API())
        # Initialze a local compute manager and ensure that it uses the same
        # APIs as Cobalt.
        self.compute_manager = compute_manager.ComputeManager()
        self.compute_manager.volume_api = self.volume_api

        self.conductor_api = conductor.API()
        self.object_serializer = base_obj.NovaObjectSerializer()

        self.vms_conn = kwargs.pop('vmsconn', None)
        self._init_vms()
        self.nodename = self.vms_conn.get_hypervisor_hostname()

        # Use an eventlet green thread condition lock instead of the regular threading module. This
        # is required for eventlet threads because they essentially run on a single system thread.
        # All of the green threads will share the same base lock, defeating the point of using the
        # it. Since the main threading module is not monkey patched we cannot use it directly.
        self.cond = gthreading.Condition()
        self.locked_instances = {}
        super(CobaltManager, self).__init__(service_name="cobalt", *args, **kwargs)

    def _init_vms(self):
        """ Initializes the hypervisor options depending on the openstack connection type. """
        if self.vms_conn == None:
            self.vms_conn = vmsconn.get_vms_connection(self.compute_manager.driver)

    def _lock_instance(self, instance_uuid):
        self.cond.acquire()
        try:
            LOG.debug(_("Acquiring lock for instance %s" % (instance_uuid)))
            current_thread = id(greenlet.getcurrent())

            while True:
                (locking_thread, refcount) = self.locked_instances.get(instance_uuid,
                                                                       (current_thread, 0))
                if locking_thread != current_thread:
                    LOG.debug(_("Lock for instance %s already acquired by %s (me: %s)" \
                            % (instance_uuid, locking_thread, current_thread)))
                    self.cond.wait()
                else:
                    break

            LOG.debug(_("Acquired lock for instance %s (me: %s, refcount=%s)" \
                        % (instance_uuid, current_thread, refcount + 1)))
            self.locked_instances[instance_uuid] = (locking_thread, refcount + 1)
        finally:
            self.cond.release()

    def _unlock_instance(self, instance_uuid):
        self.cond.acquire()
        try:
            if instance_uuid in self.locked_instances:
                (locking_thread, refcount) = self.locked_instances[instance_uuid]
                if refcount == 1:
                    del self.locked_instances[instance_uuid]
                    # The lock is now available for other threads to take so wake them up.
                    self.cond.notifyAll()
                else:
                    self.locked_instances[instance_uuid] = (locking_thread, refcount - 1)
        finally:
            self.cond.release()

    def _instance_update(self, context, instance, **kwargs):
        """Update an instance in the database using kwargs as value."""

        retries = 0
        while True:
            try:
                instance.update(kwargs)
                instance.save(context)
                return instance
            except:
                # We retry the database update up to 60 seconds. This gives
                # us a decent window for avoiding database restarts, etc.
                if retries < 12:
                    retries += 1
                    time.sleep(5.0)
                else:
                    raise

    def _system_metadata_get(self, instance):
        '''Returns {key:value} dict of system_metadata from instance_ref.'''
        return instance.system_metadata

    @periodic_task.periodic_task
    def _clean(self, context):
        self.vms_conn.periodic_clean()

    @periodic_task.periodic_task
    def _refresh_host(self, context):

        # Grab the global lock and fetch all instances.
        self.cond.acquire()

        try:
            # Scan all instances and check for stalled operations.
            db_instances = instance_obj.InstanceList.get_by_host(context,
                                                                 self.host)
            local_instances = self.compute_manager.driver.list_instances()
            for instance in db_instances:

                # If the instance is locked, then there is some active
                # tasks working with this instance (and the BUILDING state
                # and/or MIGRATING state) is completely fine.
                if instance['uuid'] in self.locked_instances:
                    continue

                if instance['task_state'] == task_states.MIGRATING:

                    # Set defaults.
                    state = None
                    host = self.host

                    # Grab metadata.
                    system_metadata = self._system_metadata_get(instance)
                    src_host = system_metadata.get('gc_src_host', None)
                    dst_host = system_metadata.get('gc_dst_host', None)

                    if instance['name'] in local_instances:
                        if self.host == src_host:
                            # This is a rollback, it's here and no migration is
                            # going on.  We simply update the database to
                            # reflect this reality.
                            state = vm_states.ACTIVE
                            task = None

                        elif self.host == dst_host:
                            # This shouldn't really happen. The only case in which
                            # it could happen is below, where we've been punted this
                            # VM from the source host.
                            state = vm_states.ACTIVE
                            task = None

                            # Try to ensure the networks are configured correctly.
                            self.network_api.setup_networks_on_host(context, instance)
                    else:
                        if self.host == src_host:
                            # The VM may have been moved, but the host did not change.
                            # We update the host and let the destination take care of
                            # the status.
                            state = instance['vm_state']
                            task = instance['task_state']
                            host = dst_host


                        elif self.host == dst_host:
                            # This VM is not here, and there's no way it could be back
                            # at its origin. We must mark this as an error.
                            state = vm_states.ERROR
                            task = None

                    if state:
                        self._instance_update(context, instance, vm_state=state,
                                              task_state=task, host=host)

        finally:
            self.cond.release()

    def _get_migration_address(self, dest):
        if CONF.cobalt_outgoing_migration_address != None:
            return CONF.cobalt_outgoing_migration_address

        # Figure out the interface to reach 'dest'.
        # This is used to construct our out-of-band network parameter below.
        dest_ip = socket.gethostbyname(dest)
        iproute = subprocess.Popen(["ip", "route", "get", dest_ip], stdout=subprocess.PIPE)
        (stdout, stderr) = iproute.communicate()
        lines = stdout.split("\n")
        if len(lines) < 1:
            raise exception.NovaException(_("No route to destination."))
            _log_error("no route to destination")

        try:
            (destip, devstr, devname, srcstr, srcip) = lines[0].split()
        except:
            _log_error("garbled route output: %s" % lines[0])
            raise

        # Check that this is not local.
        if devname == "lo":
            raise exception.NovaException(_("Can't migrate to the same host."))

        # Return the device name.
        return devname

    def _extract_list(self, metadata, key):
        return_list = metadata.get(key, '').split(',')
        if len(return_list) == 1 and return_list[0] == '':
            return_list = []
        return return_list

    def _extract_image_refs(self, instance_ref):
        return self._extract_list(self._system_metadata_get(instance_ref),
                                  'images')

    def _extract_lvm_info(self, instance_ref):
        lvms = self._extract_list(self._system_metadata_get(instance_ref),
                                  'logical_volumes')
        lvm_info = {}
        for key, value in map(lambda x: x.split(':'), lvms):
            lvm_info[key] = value
        return lvm_info

    def _extract_requested_networks(self, instance_ref):
        networks = self._extract_list(self._system_metadata_get(instance_ref),
                                      'attached_networks')
        if len(networks) == 0:
            return None
        if self._is_neutron_v2():
            return [[id, None, None] for id in networks]
        else:
            return [[id, None] for id in networks]

    def _is_neutron_v2(self):
        # This has been stolen from the latest nova API code.
        # It is necessary because some of the neutron types are
        # different for later APIs.
        if self.neutron_attempted:
            return self.have_neutron
        try:
            self.neutron_attempted = True
            from nova.network.neutronv2 import api as neutron_api

            self.have_neutron = issubclass(
                self.compute_manager.network_api.__class__,
               neutron_api.API)
        except ImportError:
            self.have_neutron = False

        return self.have_neutron

    def _get_source_instance(self, context, instance):
        """
        Returns an instance reference for the source instance of instance_ref.
        In other words:
            * if instance_ref is a BLESSED instance, it returns the instance
              that was blessed
            * if instance_ref is a LAUNCH instance, it returns the blessed
              instance.
            * if instance_ref is neither, it returns NONE.
        """
        system_metadata = self._system_metadata_get(instance)
        if "launched_from" in system_metadata:
            source_instance_uuid = system_metadata["launched_from"]
        elif "blessed_from" in system_metadata:
            source_instance_uuid = system_metadata["blessed_from"]
        else:
            source_instance_uuid = None

        if source_instance_uuid != None:
            return instance_obj.Instance.get_by_uuid(context,
                                                     source_instance_uuid)
        return None

    def _notify(self, context, instance, operation, network_info=None):
        try:
            usage_info = notifications.info_from_instance(context, instance,
                                                    network_info=network_info,
                                                    system_metadata=None)
            notifier.notify(context, 'cobalt.%s' % self.host,
                            'cobalt.instance.%s' % operation,
                            notifier.INFO, usage_info)
        except:
            # (amscanne): We do not put the instance into an error state during a notify exception.
            # It doesn't seem reasonable to do this, as the instance may still be up and running,
            # using resources, etc. and the ACTIVE state more accurately reflects this than
            # the ERROR state. So if there are real systems scanning instances in addition to
            # using notification events, they will eventually pick up the instance and correct
            # for their missing notification.
            _log_error("notify %s" % operation)

    def _snapshot_attached_volumes(self, context,  source_instance, instance,
                                   is_paused=False):
        """
        Creates a snaptshot of all of the attached volumes.
        """

        block_device_mappings = self.conductor_api.\
                block_device_mapping_get_all_by_instance(context, instance)

        if len(block_device_mappings) > 0:
            if not is_paused:
                self.vms_conn.pause_instance(source_instance)
            self._snapshot_volumes(context, block_device_mappings,
                    _('snapshot for %s') % instance['display_name'])

    def _snapshot_volumes(self, context, block_device_mappings, display_name):
        """
        Snapshot all the volumes in the block_device_mappings and update
        the mapping to use the snapshot instead of the volume.
        """

        for bdm in block_device_mappings:
            if bdm['no_device']:
                continue

            volume_id = bdm.get('volume_id')
            if volume_id:

                snapshot = self.volume_api.create_snapshot_force(
                    context, volume_id, display_name,
                    "snapshot of volume %s" % (volume_id))

                # Update the device mapping to include the snapshot id.
                # We also mark it for deletion and this will cascade to the
                # volume booted when launching.
                self.conductor_api.\
                    block_device_mapping_update(context.elevated(),
                                                bdm['id'],
                                                {'snapshot_id': snapshot['id'],
                                                 'source_type': 'snapshot',
                                                 'delete_on_termination': True,
                                                 'volume_id': None})

    def _detach_volumes(self, context, instance):
        block_device_mappings = self.conductor_api.\
            block_device_mapping_get_all_by_instance(context, instance)
        for bdm in block_device_mappings:
            try:
                volume_id = bdm['volume_id']
                connector = self.compute_manager.driver.get_volume_connector(instance)
                self.volume_api.terminate_connection(context, volume_id, connector)
                self.volume_api.detach(context, volume_id)
            except exception.DiskNotFound as exc:
                LOG.warn(_('Ignoring DiskNotFound: %s') % exc, instance=instance)
            except exception.VolumeNotFound as exc:
                LOG.warn(_('Ignoring VolumeNotFound: %s') % exc, instance=instance)

    def _discard_blessed_snapshots(self, context, instance):
        """Removes the snapshots created for the blessed instance."""
        block_device_mappings = self.conductor_api.\
            block_device_mapping_get_all_by_instance(context, instance)

        for bdm in block_device_mappings:
            if bdm['no_device']:
                continue

            snapshot_id = bdm.get('snapshot_id')
            if snapshot_id:
                # Remove the snapshot
                try:
                    self.volume_api.delete_snapshot(context, snapshot_id)
                except:
                    LOG.warn(_("Failed to remove blessed snapshot %s") %(snapshot_id))

    @_lock_call
    def bless_instance(self, context, instance_uuid=None, instance=None,
                       migration_url=None, migration_network_info=None):
        """
        Construct the blessed instance, with the uuid instance_uuid. If migration_url is specified then
        bless will ensure a memory server is available at the given migration url.
        """
        hooks.call_hooks_pre_bless([instance.get('uuid', ''),
                                    instance.get('name', ''),
                                    migration_url and 'migration' or 'bless'])
        # migration_url gets set after this, so remember the input in order
        # to correctly set the 'migration' last param of the post bless hook.
        _migration_url = migration_url

        context = context.elevated()
        if migration_url:
            # Tweak only this instance directly.
            source_instance = instance
            migration = True
        else:
            self._notify(context, instance, "bless.start")
            # We require the parent instance.
            source_instance = self._get_source_instance(context, instance)
            assert source_instance is not None
            migration = False

        # (dscannell) Determine if the instance is already paused.
        instance_info = self.vms_conn.get_instance_info(source_instance)
        is_paused = instance_info['state'] == power_state.PAUSED

        if not(migration):
            try:
                self._snapshot_attached_volumes(context,
                                                source_instance,
                                                instance,
                                                is_paused=is_paused)
            except:
                _log_error("snapshot volumes")
                raise

        vms_policy_template = self._generate_vms_policy_template(context,
                instance)

        source_locked = False
        try:
            # Lock the source instance if blessing
            if not(migration):
                self._instance_update(context, source_instance,
                                      task_state='blessing')

            # Create a new 'blessed' VM with the given name.
            # NOTE: If this is a migration, then a successful bless will mean that
            # the VM no longer exists. This requires us to *relaunch* it below in
            # the case of a rollback later on.
            name, migration_url, blessed_files, lvms = self.vms_conn.bless(context,
                                                source_instance['name'],
                                                instance,
                                                migration_url=migration_url)
        except Exception, e:
            _log_error("bless")
            if not is_paused:
                # (dscannell): The instance was unpaused before the blessed
                #              command was called. Depending on how bless failed
                #              the instance may remain in a paused state. It
                #              needs to return back to an unpaused state.
                self.vms_conn.unpause_instance(source_instance)
            if not(migration):
                self._instance_update(context, instance,
                                      vm_state=vm_states.ERROR, task_state=None)
            raise e

        finally:
            # Unlock source instance
            if not(migration):
                self._instance_update(context, source_instance,
                                      task_state=None)

        try:
            # Extract the image references.
            # We set the image_refs to an empty array first in case the
            # post_bless() fails and we need to cleanup artifacts.
            image_refs = []

            image_refs = self.vms_conn.post_bless(context,
                                    instance,
                                    blessed_files,
                                    vms_policy_template=vms_policy_template)
            LOG.debug("image_refs = %s" % image_refs)

            # Mark this new instance as being 'blessed'. If this fails,
            # we simply clean up all system_metadata and attempt to mark the VM
            # as in the ERROR state. This may fail also, but at least we
            # attempt to leave as little around as possible.
            system_metadata = self._system_metadata_get(instance)
            system_metadata['images'] = ','.join(image_refs)
            system_metadata['logical_volumes'] = ','.join(lvms)
            if not(migration):
                # Record the networks that we attached to this instance so that when launching
                # only these networks will be attached,
                network_info = self._instance_network_info(context,
                                                           source_instance,
                                                           True)
                system_metadata['attached_networks'] = ','.join(
                                [vif['network']['id'] for vif in network_info])

            if not(migration):
                self._notify(context, instance, "bless.end")
                instance = self._instance_update(
                                            context, instance,
                                            vm_state="blessed",
                                            task_state=None,
                                            launched_at=timeutils.utcnow(),
                                            system_metadata=system_metadata)
            else:
                instance = self._instance_update(
                                            context, instance,
                                            system_metadata=system_metadata)
                self._detach_volumes(context, instance)

        except:
            _log_error("post_bless")
            if migration:
                # Get a reference to the block_device_info for the instance. This will be needed
                # if an error occurs during bless and we need to relaunch the instance here.
                # NOTE(dscannell): We need ensure that the volumes are detached before setting up
                # the block_device_info, which will reattach the volumes. Doing a double detach
                # does not seem to create any issues.
                self._detach_volumes(context, instance)
                bdms = self.conductor_api.\
                    block_device_mapping_get_all_by_instance(context,
                                                             instance)
                block_device_info = self.compute_manager._setup_block_device_mapping(context,
                    instance, bdms)
                self.vms_conn.launch(context,
                                     source_instance['name'],
                                     instance,
                                     migration_network_info,
                                     target=0,
                                     migration_url=migration_url,
                                     skip_image_service=True,
                                     image_refs=blessed_files,
                                     params={},
                                     block_device_info=block_device_info)

            # Ensure that no data is left over here, since we were not
            # able to update the metadata service to save the locations.
            self.vms_conn.discard(context, instance['name'], image_refs=image_refs)

            if not(migration):
                self._instance_update(context, instance,
                                      vm_state=vm_states.ERROR, task_state=None)

        try:
            # Cleanup the leftover local artifacts.
            self.vms_conn.bless_cleanup(blessed_files)
        except:
            _log_error("bless cleanup")

        hooks.call_hooks_post_bless([source_instance.get('uuid', ''),
                                     source_instance.get('name', ''),
                                     instance.get('uuid', ''),
                                     instance.get('name', ''),
                                     migration_url or '',
                                     _migration_url and 'migration' or 'bless'])

        # Return the memory URL (will be None for a normal bless) and the
        # updated instance_ref.
        return migration_url, instance

    def _migrate_floating_ips(self, context, instance, src, dest):

        migration = {'source_compute': src,
                     'dest_compute': dest}

        self.conductor_api.network_migrate_instance_start(context, instance,
                                                          migration)
        # NOTE: We update the host temporarily on the instance object.
        # This is because the migrate_instance_finish() method seems to
        # disregard the migration specification passed in, and instead
        # looks at the host associated with the instance object.
        # Since we have a slightly different workflow (we update the
        # host only at the very end of the migration), we do a temporary
        # switcheroo.
        orig_host = instance['host']
        instance['host'] = dest
        self.conductor_api.network_migrate_instance_finish(context, instance,
                                                           migration)
        instance['host'] = orig_host

    @_lock_call
    def migrate_instance(self, context, instance_uuid=None, instance=None,
                         dest=None):
        """
        Migrates an instance, dealing with special streaming cases as necessary.
        """
        hooks.call_hooks_pre_migrate([instance.get('uuid', ''),
                                      instance.get('name', ''),
                                      dest or 'unknown'])

        context = context.elevated()
        # FIXME: This live migration code does not currently support volumes,
        # nor floating IPs. Both of these would be fairly straight-forward to
        # add but probably cry out for a better factoring of this class as much
        # as this code can be inherited directly from the ComputeManager. The
        # only real difference is that the migration must not go through
        # libvirt, instead we drive it via our bless, launch routines.

        src = instance['host']

        if src != self.host:
            # This can happen if two migration requests come in at the same time. We lock the
            # instance so that the migrations will happen serially. However, after the first
            # migration, we cannot proceed with the second one. For that case we just throw an
            # exception and leave the instance intact.
            raise exception.NovaException(_("Cannot migrate an instance that is on another host."))

        # Get a reference to both the destination and source queues
        co_dest_queue = rpc.queue_get_for(context, CONF.cobalt_topic, dest)
        compute_dest_queue = rpc.queue_get_for(context, CONF.compute_topic, dest)
        compute_source_queue = rpc.queue_get_for(context, CONF.compute_topic, self.host)

        # Figure out the migration address.
        migration_address = self._get_migration_address(dest)

        # Grab the network info.
        network_info = self.network_api.get_instance_nw_info(context, instance)

        # Update the system_metadata for migration.
        system_metadata = self._system_metadata_get(instance)
        system_metadata['gc_src_host'] = self.host
        system_metadata['gc_dst_host'] = dest
        self._instance_update(context, instance,
                              system_metadata=system_metadata)

        # Prepare the destination for live migration.
        # NOTE(dscannell): The instance's host needs to change for the pre_live_migration
        # call in order for the iptable rules for the DHCP server to be correctly setup
        # to allow the destination host to respond to the instance. Its set back to the
        # source after this call. Also note, that this does not update the database so
        # no other processes should be affected.
        instance['host'] = dest
        rpc.call(context, compute_dest_queue,
                 {"method": "pre_live_migration",
                  "version": "2.2",
                  "args": {'instance': instance,
                           'block_migration': False,
                           'disk': None}},
                 timeout=CONF.cobalt_compute_timeout)
        instance['host'] = self.host

        # Bless this instance for migration.
        migration_url, instance = self.bless_instance(context,
                                        instance=instance,
                                        migration_url="mcdist://%s"
                                                      % migration_address,
                                        migration_network_info=network_info)

        # Run our premigration hook.
        self.vms_conn.pre_migration(context, instance, network_info,
                migration_url)

        # Migrate floating ips
        try:
            self._migrate_floating_ips(context, instance, self.host, dest)
        except:
            _log_error("migrating floating ips.")
            raise

        try:
            # Launch on the different host. With the non-null migration_url,
            # the launch will assume that all the files are the same places are
            # before (and not in special launch locations).
            #
            # FIXME: Currently we fix a timeout for this operation at 30 minutes.
            # This is a long, long time. Ideally, this should be a function of the
            # disk size or some other parameter. But we will get a response if an
            # exception occurs in the remote thread, so the worse case here is
            # really just the machine dying or the service dying unexpectedly.
            rpc.call(context, co_dest_queue,
                    {"method": "launch_instance",
                     "args": {'instance':
                                  self.object_serializer.serialize_entity(
                                        context, instance),
                              'migration_url': migration_url,
                              'migration_network_info': network_info}},
                    timeout=1800)
            changed_hosts = True
            rollback_error = False

        except:
            _log_error("remote launch")
            changed_hosts = False
            rollback_error = False

            # Try relaunching on the local host. Everything should still be setup
            # for this to happen smoothly, and the _launch_instance function will
            # not talk to the database until the very end of operation. (Although
            # it is possible that is what caused the failure of launch_instance()
            # remotely... that would be bad. But that VM wouldn't really have any
            # network connectivity).
            try:
                self.launch_instance(context,
                                     instance=instance,
                                     migration_url=migration_url,
                                     migration_network_info=network_info)
            except:
                _log_error("migration rollback launch")
                rollback_error = True

            # Try two re-assign the floating ips back to the source host.
            try:
                self._migrate_floating_ips(context, instance, dest, self.host)
            except:
                _log_error("migration of floating ips failed, no undo")

        # Teardown any specific migration state on this host.
        # If this does not succeed, we may be left with some
        # memory used by the memory server on the current machine.
        # This isn't ideal but the new VM should be functional
        # and we were probably migrating off this machine for
        # maintenance reasons anyways.
        try:
            self.vms_conn.post_migration(context, instance, network_info, migration_url)
        except:
            _log_error("post migration")

        if changed_hosts:
            # Essentially we want to clean up the instance on the source host. This
            # involves removing it from the libvirt caches, removing it from the
            # iptables, etc. Since we are dealing with the iptables, we need the
            # nova-compute process to handle this clean up. We use the
            # rollback_live_migration_at_destination method of nova-compute because
            # it does exactly was we need but we use the source host (self.host)
            # instead of the destination.
            try:
                # Ensure that the networks have been configured on the destination host.
                self.network_api.setup_networks_on_host(context, instance, host=dest)
                rpc.call(context, compute_source_queue,
                    {"method": "rollback_live_migration_at_destination",
                     "version": "2.2",
                     "args": {'instance': instance}})
            except:
                _log_error("post migration cleanup")

        # Discard the migration artifacts.
        # Note that if this fails, we may leave around bits of data
        # (descriptor in glance) but at least we had a functional VM.
        # There is not much point in changing the state past here.
        # Or catching any thrown exceptions (after all, it is still
        # an error -- just not one that should kill the VM).
        image_refs = self._extract_image_refs(instance)

        self.vms_conn.discard(context, instance["name"], image_refs=image_refs)
        try:
            # Discard the migration artifacts.
            # Note that if this fails, we may leave around bits of data
            # (descriptor in glance) but at least we had a functional VM.
            # There is not much point in changing the state past here.
            # Or catching any thrown exceptions (after all, it is still
            # an error -- just not one that should kill the VM).
            image_refs = self._extract_image_refs(instance)

            self.vms_conn.discard(context, instance["name"], image_refs=image_refs)
        except:
            _log_error("discard of migration bless artifacts")

        if rollback_error:
            # Since the rollback failed, the instance isn't running
            # anywhere. So we put it in ERROR state. Note that we only do
            # this _after_ we've cleaned up the migration artifacts because
            # we want to leave the instance in the MIGRATING state as long
            # as we're doing migration-related work.
            self._instance_update(context,
                                  instance_uuid,
                                  vm_state=vm_states.ERROR,
                                  task_state=None)

<<<<<<< HEAD
        hooks.call_hooks_post_migrate([instance.get('uuid', ''),
                                       instance.get('name', ''),
                                       changed_host and 'pass' or 'fail',
=======
        hooks.call_hooks_post_migrate([instance_ref.get('uuid', ''),
                                       instance_ref.get('name', ''),
                                       changed_hosts and 'pass' or 'fail',
>>>>>>> 3a3f7838
                                       rollback_error and 'failed_rollback' or 'rollback'])

        self._instance_update(context, instance_uuid, task_state=None)

    @_lock_call
    def discard_instance(self, context, instance_uuid=None, instance=None):
        """ Discards an instance so that no further instances maybe be launched from it. """
        hooks.call_hooks_pre_discard([instance.get('uuid', ''),
                                      instance.get('name', '')])

        context = context.elevated()
        self._notify(context, instance, "discard.start")

        # Try to discard the created snapshots
        self._discard_blessed_snapshots(context, instance)
        # Call discard in the backend.
        self.vms_conn.discard(context, instance['name'],
                              image_refs=self._extract_image_refs(instance))

        # Remove the instance.
        self._instance_update(context,
                              instance,
                              vm_state=vm_states.DELETED,
                              task_state=None,
                              terminated_at=timeutils.utcnow())
        self.conductor_api.instance_destroy(context, instance)
        self._notify(context, instance, "discard.end")

        hooks.call_hooks_post_discard([instance.get('uuid', ''),
                                       instance.get('name', '')])

    @_retry_rpc
    def _retry_get_nw_info(self, context, instance):
        return self.network_api.get_instance_nw_info(context, instance)

    def _instance_network_info(self, context, instance, already_allocated,
                               requested_networks=None):
        """
        Retrieve the network info for the instance. If the info is already_allocated then
        this will simply query for the information. Otherwise, it will ask for new network info
        to be allocated for the instance.
        """

        network_info = None

        if already_allocated:
            network_info = self.network_api.get_instance_nw_info(context,
                    instance)

        else:
            # We need to allocate a new network info for the instance.

            # TODO(dscannell): We need to set the is_vpn parameter correctly.
            # This information might come from the instance, or the user might
            # have to specify it. Also, we might be able to convert this to a
            # cast because we are not waiting on any return value.
            #
            # NOTE(dscannell): the is_vpn will come from the instance's image

            is_vpn = False
            try:
                self._instance_update(context, instance['uuid'],
                          task_state=task_states.NETWORKING)
                LOG.debug(
                      _("Making call to network for launching instance=%s"), \
                      instance['name'])
                # In a contested host, this function can block behind locks for
                # a good while. Use our compute_timeout as an upper wait bound
                try:
                    network_info = self.network_api.allocate_for_instance(
                                    context, instance, vpn=is_vpn,
                                    requested_networks=requested_networks,
                                    conductor_api=self.conductor_api)
                except rpc_common.Timeout:
                    LOG.debug(_("Allocate network for instance=%s timed out"),
                                instance['name'])
                    network_info = self._retry_get_nw_info(context, instance)
                LOG.debug(_("Made call to network for launching instance=%s, "
                            "network_info=%s"),
                      instance['name'], network_info)
            except:
                _log_error("network allocation")

        return network_info

    def _generate_vms_policy_template(self, context, instance):

        instance_type = flavors.extract_flavor(instance)

        policy_attrs = (('blessed', instance['uuid']),
                        ('flavor', instance_type['name']),
                        ('tenant', '%(tenant)s'),
                        ('uuid', '%(uuid)s'),)
        return "".join([";%s=%s;" %(key, value)
                        for (key, value) in policy_attrs])


    def _generate_vms_policy_name(self, context, instance, source_instance):
        template = self._generate_vms_policy_template(context, source_instance)
        return template %({'uuid': instance['uuid'],
                           'tenant':instance['project_id']})


    @_lock_call
    def launch_instance(self, context, instance_uuid=None, instance=None,
                        params=None, migration_url=None,
                        migration_network_info=None):
        """
        Construct the launched instance, with uuid instance_uuid. If
        migration_url is not none then the instance will be launched using the
        memory server at the migration_url
        """

        context = context.elevated()
        if params == None:
            params = {}

        # note(dscannell): The target is in pages so we need to convert the value
        # If target is set as None, or not defined, then we default to "0".
        target = str(params.get("target", "0"))
        if target != "0":
            try:
                target = str(memory_string_to_pages(target))
            except ValueError as e:
                LOG.warn(_('%s -> defaulting to no target'), str(e))
                target = "0"

        if migration_url:
            # Update the instance state to be migrating. This will be set to
            # active again once it is completed in do_launch() as per all
            # normal launched instances.
            source_instance = instance

        else:
            self._notify(context, instance, "launch.start")

            # Create a new launched instance.
            source_instance = self._get_source_instance(context, instance)

        hooks.call_hooks_pre_launch([instance.get('uuid', ''),
                                     instance.get('name', ''),
                                     source_instance.get('uuid', ''),
                                     source_instance.get('name', ''),
                                     params and jsonutils.dumps(params) or '',
                                     migration_url and migration_url or '',
                                     migration_url and 'migration' or 'launch'])

        if not(migration_url):
            try:
                # We need to set the instance's node and host before we call
                # into self.compute_manager because the compute manager looks at
                # these properties. If we're migrating, then we leave host and
                # node until launch succeeds because the instance will have the
                # source host's host & node values.
                self._instance_update(context, instance,
                                      host=self.host,
                                      node=self.nodename,
                                      task_state=task_states.BLOCK_DEVICE_MAPPING)
                instance['host'] = self.host
                instance['node'] = self.nodename
            except:
                self._instance_update(context, instance,
                                      host=None, node=None,
                                      vm_state=vm_states.ERROR,
                                      task_state=None)
                raise

        try:
            # NOTE(dscannell): This will construct the block_device_info object
            # that gets passed to build/attached the volumes to the launched
            # instance. Note that this method will also create full volumes our
            # of any snapshot referenced by the instance's block_device_mapping.
            bdms = self.conductor_api.\
                block_device_mapping_get_all_by_instance(context, instance,
                                                         legacy=False)
            block_device_info = self.compute_manager._prep_block_device(context,
                                                                    instance,
                                                                    bdms)
        except:
            # Since this creates volumes there are host of issues that can go wrong
            # (e.g. cinder is down, quotas have been reached, snapshot deleted, etc).
            _log_error("setting up block device mapping")
            if not(migration_url):
                self._instance_update(context, instance_['uuid'],
                                      host=None, node=None,
                                      vm_state=vm_states.ERROR,
                                      task_state=None)
            raise
        # Extract the image ids from the source instance.
        image_refs = self._extract_image_refs(source_instance)
        lvm_info = self._extract_lvm_info(source_instance)
        requested_networks = params.get('networks')
        if requested_networks == None:
            # (dscannell): Use the networks that were stored in the live-image
            requested_networks = \
                    self._extract_requested_networks(source_instance)


        if migration_network_info != None:
            # (dscannell): Since this migration_network_info came over the wire we need
            # to hydrate it back into a full NetworkInfo object.
            network_info = network_model.NetworkInfo.hydrate(migration_network_info)
        else:
            network_info = self._instance_network_info(context, instance,
                                        migration_url != None,
                                        requested_networks=requested_networks)
            if network_info == None:
                # An error would have occurred acquiring the instance network
                # info. We should mark the instances as error and return because
                # there is nothing else we can do.
                self._instance_update(context, instance,
                                      vm_state=vm_states.ERROR,
                                      task_state=None)
                return

            # Update the task state to spawning from networking.
            self._instance_update(context, instance,
                                  task_state=task_states.SPAWNING)

        try:
            # The main goal is to have the nova-compute process take ownership of setting up
            # the networking for the launched instance. This ensures that later changes to the
            # iptables can be handled directly by nova-compute. The method "pre_live_migration"
            # essentially sets up the networking for the instance on the destination host. We
            # simply send this message to nova-compute running on the same host (self.host)
            # and pass in block_migration:false and disk:none so that no disk operations are
            # performed.
            #
            # TODO(dscannell): How this behaves with volumes attached is an unknown. We currently
            # do not support having volumes attached at launch time, so we should be safe in
            # this regard.
            #
            # NOTE(amscanne): This will happen prior to launching in the migration code, so
            # we don't need to bother with this call in that case.
            if not(migration_url):
                rpc.call(context,
                    rpc.queue_get_for(context, CONF.compute_topic, self.host),
                    {"method": "pre_live_migration",
                     "version": "2.2",
                     "args": {'instance': instance,
                              'block_migration': False,
                              'disk': None}},
                    timeout=CONF.cobalt_compute_timeout)

            vms_policy = self._generate_vms_policy_name(context, instance,
                                                        source_instance)
            self.vms_conn.launch(context,
                                 source_instance['name'],
                                 instance,
                                 network_info,
                                 target=target,
                                 migration_url=migration_url,
                                 image_refs=image_refs,
                                 params=params,
                                 vms_policy=vms_policy,
                                 block_device_info=block_device_info,
                                 lvm_info=lvm_info)

            if not(migration_url):
                self._notify(context, instance, "launch.end",
                        network_info=network_info)
        except Exception, e:
            _log_error("launch")
            if not(migration_url):
                self._instance_update(context,
                                      instance,
                                      vm_state=vm_states.ERROR,
                                      task_state=None)
            raise e

        try:
            # Perform our database update.
            power_state = self.compute_manager._get_power_state(context,
                    instance)

            # Update the task state if the instance is not migrating. Otherwise
            # let the migration workflow finish things up and update the
            # task state when appropriate.
            task_state = None
            if instance['task_state'] == task_states.MIGRATING:
                task_state = task_states.MIGRATING
            update_params = {'power_state': power_state,
                             'vm_state': vm_states.ACTIVE,
                             'task_state': task_state}
            if not(migration_url):
                update_params['launched_at'] = timeutils.utcnow()
            else:
                update_params['host'] = self.host
                update_params['node'] = self.nodename
            self._instance_update(context,
                                  instance,
                                  **update_params)

        except:
            # NOTE(amscanne): In this case, we do not throw an exception.
            # The VM is either in the BUILD state (on a fresh launch) or in
            # the MIGRATING state. These cases will be caught by the _refresh_host()
            # function above because it would technically be wrong to destroy
            # the VM at this point, we simply need to make sure the database
            # is updated at some point with the correct state.
            _log_error("post launch update")

        hooks.call_hooks_post_launch([instance.get('uuid', ''),
                                      instance.get('name', ''),
                                      source_instance.get('uuid', ''),
                                      source_instance.get('name', ''),
                                      params and jsonutils.dumps(params) or '',
                                      migration_url and migration_url or '',
                                      migration_url and 'migration' or 'launch'])

    @_lock_call
    def export_instance(self, context, instance_uuid=None, instance=None,
                        image_id=None):
        """
         Fills in the the image record with the blessed artifacts of the object
        """
        # Basically just make a call out to vmsconn (proper version, etc) to fill in the image
        self.vms_conn.export_instance(context, instance, image_id,
                                      self._extract_image_refs(instance))

    @_lock_call
    def import_instance(self, context, instance_uuid=None, instance=None,
                        image_id=None):
        """
        Import the instance
        """

        # Download the image_id, load it into vmsconn (the archive). Vmsconn will spit out the blessed
        # artifacts and we need to then upload them to the image service if that is what we are
        # using.
        image_ids = self.vms_conn.import_instance(context, instance, image_id)
        image_ids_str = ','.join(image_ids)
        system_metadata = self._system_metadata_get(instance)
        system_metadata['images'] = image_ids_str
        self._instance_update(context, instance, vm_state='blessed',
                              system_metadata=system_metadata)

    def install_policy(self, context, policy_ini_string=None):
        """
        Install new vmspolicyd policy definitions on the host.
        """
        try:
            self.vms_conn.install_policy(policy_ini_string)
        except Exception, ex:
            LOG.error(_("Policy install failed: %s"), ex)
            raise ex

    @_lock_call
    def get_applied_policy(self, context, instance_uuid=None, instance_ref=None):
        """ Get the applied domain policy from vmspolicyd. """
        return self.vms_conn.get_applied_policy(instance_ref['name'])<|MERGE_RESOLUTION|>--- conflicted
+++ resolved
@@ -901,15 +901,9 @@
                                   vm_state=vm_states.ERROR,
                                   task_state=None)
 
-<<<<<<< HEAD
         hooks.call_hooks_post_migrate([instance.get('uuid', ''),
                                        instance.get('name', ''),
-                                       changed_host and 'pass' or 'fail',
-=======
-        hooks.call_hooks_post_migrate([instance_ref.get('uuid', ''),
-                                       instance_ref.get('name', ''),
                                        changed_hosts and 'pass' or 'fail',
->>>>>>> 3a3f7838
                                        rollback_error and 'failed_rollback' or 'rollback'])
 
         self._instance_update(context, instance_uuid, task_state=None)
