--- conflicted
+++ resolved
@@ -30,11 +30,6 @@
 from nova import flags
 from nova.virt import images
 from nova import log as logging
-<<<<<<< HEAD
-=======
-from nova.compute import utils as compute_utils
-from nova.openstack.common import cfg
->>>>>>> 3cabde3a
 LOG = logging.getLogger('nova.gridcentric.vmsconn')
 FLAGS = flags.FLAGS
 flags.DEFINE_string('libvirt_user', 'libvirt-qemu',
@@ -426,18 +421,12 @@
         # per-file basis, but we have no choice here but to sync() globally.
         utilities.call_command(["sync"])
 
-        # (amscanne) Check to see if we need to convert the network_info
-        # object into the legacy format.
-        if network_info and self.libvirt_conn.legacy_nwinfo():
-            network_info = compute_utils.legacy_network_info(network_info)
-
         # We want to remove the instance from libvirt, but keep all of the
         # artifacts around which is why we use cleanup=False.
-        self.libvirt_conn._destroy(instance_ref, network_info, cleanup=False)
+        self.libvirt_conn.destroy(instance_ref, network_info, cleanup=False)
 
     def post_migration(self, context, instance_ref, network_info, migration_url,
                        use_image_service=False, image_refs=[]):
-
         # We call a normal discard to ensure the artifacts are cleaned up.
         self.discard(context, instance_ref.name, use_image_service=use_image_service,
                      image_refs=image_refs)
