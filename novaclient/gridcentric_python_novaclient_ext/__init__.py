--- conflicted
+++ resolved
@@ -29,9 +29,6 @@
 
 from . import agent
 
-<<<<<<< HEAD
-CAPABILITIES = ('user-data', 'launch-name', 'security-groups', 'availability-zone')
-=======
 # Add new client capabilities here. Each key is a capability name and its value
 # is the list of API capabilities upon which it depends.
 
@@ -39,8 +36,8 @@
                 'launch-name': ['launch-name'],
                 'security-groups': ['security-groups'],
                 'num-instances': ['num-instances'],
+                'availability-zone': ['availability-zone']
                 }
->>>>>>> 275ed6c5
 
 def __pre_parse_args__():
     pass
@@ -98,11 +95,8 @@
 @utils.arg('--user_data', metavar='<user-data>', default=None,
            help='User data file to pass to be exposed by the metadata server')
 @utils.arg('--security-groups', metavar='<security groups>', default=None, help='comma separated list of security group names.')
-<<<<<<< HEAD
 @utils.arg('--availability-zone', metavar='<availability zone>', default=None, help='The availability zone for instance placement.')
-=======
 @utils.arg('--num-instances', metavar='<number>', default='1', help='Launch multiple instances at a time')
->>>>>>> 275ed6c5
 @utils.arg('--params', action='append', default=[], metavar='<key=value>', help='Guest parameters to send to vms-agent')
 def do_launch(cs, args):
     """Launch a new instance."""
@@ -134,11 +128,8 @@
                                            user_data=user_data,
                                            guest_params=guest_params,
                                            security_groups=security_groups,
-<<<<<<< HEAD
-                                           availability_zone=availability_zone)
-=======
+                                           availability_zone=availability_zone,
                                            num_instances=int(args.num_instances))
->>>>>>> 275ed6c5
 
     for server in launch_servers:
         _print_server(cs, server)
@@ -354,14 +345,6 @@
         if not(hasattr(client, 'gridcentric')):
             setattr(client, 'gridcentric', self)
 
-<<<<<<< HEAD
-    def launch(self, server, target="0", name=None, user_data=None,
-               guest_params={}, security_groups=None, availability_zone=None):
-        params = {'target': target,
-                  'guest': guest_params,
-                  'security_groups': security_groups,
-                  'availability_zone': availability_zone}
-=======
     # Capabilities must be computed lazily because self.api.client isn't
     # available in __init__
 
@@ -382,12 +365,13 @@
         return res
 
     def launch(self, server, target="0", name=None, user_data=None,
-               guest_params={}, security_groups=None, num_instances=1):
+               guest_params={}, security_groups=None, availability_zone=None,
+               num_instances=1):
         params = {'target': target,
                   'guest': guest_params,
                   'security_groups': security_groups,
+                  'availability_zone': availability_zone,
                   'num_instances': num_instances}
->>>>>>> 275ed6c5
 
         if name != None:
             params['name'] = name
