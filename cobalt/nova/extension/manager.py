--- conflicted
+++ resolved
@@ -920,19 +920,14 @@
         # Try to discard the created snapshots
         self._discard_blessed_snapshots(context, instance)
         # Call discard in the backend.
-<<<<<<< HEAD
-        self.vms_conn.discard(context, instance['name'],
-                              image_refs=self._extract_image_refs(instance))
-=======
-        try:
-            self.vms_conn.discard(context, instance_ref['name'],
-                           image_refs=self._extract_image_refs(instance_ref))
+        try:
+            self.vms_conn.discard(context, instance['name'],
+                           image_refs=self._extract_image_refs(instance))
         except:
             _log_error("discard instance")
-            self._instance_update(context, instance_uuid,
+            self._instance_update(context, instance,
                     vm_state=vm_states.ERROR, task_state=None)
             raise
->>>>>>> b70256b8
 
         # Remove the instance.
         self._instance_update(context,
