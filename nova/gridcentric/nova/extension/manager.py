# Copyright 2011 GridCentric Inc.
# All Rights Reserved.
#
#    Licensed under the Apache License, Version 2.0 (the "License"); you may
#    not use this file except in compliance with the License. You may obtain
#    a copy of the License at
#
#         http://www.apache.org/licenses/LICENSE-2.0
#
#    Unless required by applicable law or agreed to in writing, software
#    distributed under the License is distributed on an "AS IS" BASIS, WITHOUT
#    WARRANTIES OR CONDITIONS OF ANY KIND, either express or implied. See the
#    License for the specific language governing permissions and limitations
#    under the License.

"""
Handles all processes relating to GridCentric functionality

The :py:class:`GridCentricManager` class is a :py:class:`nova.manager.Manager` that
handles RPC calls relating to GridCentric functionality creating instances.
"""

import time
import traceback
import os
import socket
import subprocess

from nova import exception
from nova import flags
<<<<<<< HEAD
=======
from nova.openstack.common import cfg
from nova.openstack.common import timeutils
>>>>>>> 394dcefa
from nova import log as logging
LOG = logging.getLogger('nova.gridcentric.manager')
FLAGS = flags.FLAGS
flags.DEFINE_bool('gridcentric_use_image_service', False,
                  'Gridcentric should use the image service to store disk copies and descriptors.')
flags.DEFINE_string('gridcentric_outgoing_migration_address', None,
                    'IPv4 address to host migrations from; the VM on the '
                    'migration destination will connect to this address. '
                    'Must be in dotted-decimcal format, i.e., ddd.ddd.ddd.ddd. '
                    'By default, the outgoing migration address is determined '
                    'automatically by the host\'s routing tables.')

from nova import manager
from nova import utils
from nova import rpc
from nova import network

# We need to import this module because other nova modules use the flags that
# it defines (without actually importing this module). So we need to ensure
# this module is loaded so that we can have access to those flags.
from nova.network import manager as network_manager
from nova.compute import power_state
from nova.compute import task_states
from nova.compute import vm_states
from nova.compute import manager as compute_manager

from gridcentric.nova.extension import API
import gridcentric.nova.extension.vmsconn as vmsconn


class GridCentricManager(manager.SchedulerDependentManager):

    def __init__(self, *args, **kwargs):
        self.vms_conn = None
        self._init_vms()
        self.network_api = network.API()
        self.gridcentric_api = API()
        self.compute_manager = compute_manager.ComputeManager()
        super(GridCentricManager, self).__init__(service_name="gridcentric", *args, **kwargs)

    def _init_vms(self):
        """ Initializes the hypervisor options depending on the openstack connection type. """
        connection_type = FLAGS.connection_type
        self.vms_conn = vmsconn.get_vms_connection(connection_type)
        self.vms_conn.configure()

    def _instance_update(self, context, instance_id, **kwargs):
        """Update an instance in the database using kwargs as value."""
        return self.db.instance_update(context, instance_id, kwargs)

    def _extract_image_refs(self, metadata):
        image_refs = metadata.get('images', '').split(',')
        if len(image_refs) == 1 and image_refs[0] == '':
            image_refs = []
        return image_refs

    def _get_source_instance(self, context, instance_id):
        """ 
        Returns a the instance reference for the source instance of instance_id. In other words:
        if instance_id is a BLESSED instance, it returns the instance that was blessed
        if instance_id is a LAUNCH instance, it returns the blessed instance.
        if instance_id is neither, it returns NONE.
        """
        metadata = self.db.instance_metadata_get(context, instance_id)
        if "launched_from" in metadata:
            source_instance_id = int(metadata["launched_from"])
        elif "blessed_from" in metadata:
            source_instance_id = int(metadata["blessed_from"])
        else:
            source_instance_id = None

        if source_instance_id != None:
            return self.db.instance_get(context, source_instance_id)
        return None

    def bless_instance(self, context, instance_id, migration_url=None):
        """
        Construct the blessed instance, with the id instance_id. If migration_url is specified then 
        bless will ensure a memory server is available at the given migration url.
        """
        LOG.debug(_("bless instance called: instance_id=%s, migration_url=%s"),
                    instance_id, migration_url)

        instance_ref = self.db.instance_get(context, instance_id)

        if migration_url:
            # Tweak only this instance directly.
            source_instance_ref = instance_ref
            migration = True
        else:
            source_instance_ref = self._get_source_instance(context, instance_id)
            migration = False

        try:
            # Create a new 'blessed' VM with the given name.
            name, migration_url, blessed_files = self.vms_conn.bless(context,
                                                source_instance_ref.name,
                                                instance_ref,
                                                migration_url=migration_url,
                                                use_image_service=FLAGS.gridcentric_use_image_service)
            if not(migration):
                self._instance_update(context, instance_ref.id,
                                  vm_state="blessed", task_state=None,
                                  launched_at=utils.utcnow())
        except Exception, e:
            LOG.debug(_("Error during bless %s: %s"), str(e), traceback.format_exc())
            self._instance_update(context, instance_ref.id,
                                  vm_state=vm_states.ERROR, task_state=None)
            # Short-circuit, nothing to be done.
            return

        # Mark this new instance as being 'blessed'.
        metadata = self.db.instance_metadata_get(context, instance_ref.id)
        LOG.debug("blessed_files = %s" % (blessed_files))
        metadata['images'] = ','.join(blessed_files)
        if not(migration):
            metadata['blessed'] = True
        self.db.instance_metadata_update(context, instance_ref.id, metadata, True)

        # Return the memory URL (will be None for a normal bless).
        return migration_url

    def migrate_instance(self, context, instance_id, dest):
        """
        Migrates an instance, dealing with special streaming cases as necessary.
        """
        LOG.debug(_("migrate instance called: instance_id=%s"), instance_id)

        # FIXME: This live migration code does not currently support volumes,
        # nor floating IPs. Both of these would be fairly straight-forward to
        # add but probably cry out for a better factoring of this class as much
        # as this code can be inherited directly from the ComputeManager. The
        # only real difference is that the migration must not go through
        # libvirt, instead we drive it via our bless, launch routines.

        # Grab a reference to the instance.
        instance_ref = self.db.instance_get(context, instance_id)

        src = instance_ref['host']
        if instance_ref['volumes']:
            rpc.call(context,
                      FLAGS.volume_topic,
                      {"method": "check_for_export",
                       "args": {'instance_id': instance_id}})
        rpc.call(context,
                 self.db.queue_get_for(context, FLAGS.compute_topic, dest),
                 {"method": "pre_live_migration",
                  "args": {'instance_id': instance_id,
                           'block_migration': False,
                           'disk': None}})

        # Grab the remote queue (to make sure the host exists).
        queue = self.db.queue_get_for(context, FLAGS.gridcentric_topic, dest)

        # Figure out the interface to reach 'dest'.
        # This is used to construct our out-of-band network parameter below.
        dest_ip = socket.gethostbyname(dest)
        iproute = subprocess.Popen(["ip", "route", "get", dest_ip], stdout=subprocess.PIPE)
        (stdout, stderr) = iproute.communicate()
        lines = stdout.split("\n")
        if len(lines) < 1:
            raise exception.Error(_("Could not reach destination %s.") % dest)
        try:
            (destip, devstr, devname, srcstr, srcip) = lines[0].split()
        except:
            raise exception.Error(_("Could not determine interface for destination %s.") % dest)

        # Check that this is not local.
        if devname == "lo":
            raise exception.Error(_("Can't migrate to the same host."))

        # Grab the network info (to be used for cleanup later on the host).
        network_info = self.network_api.get_instance_nw_info(context, instance_ref)

        if FLAGS.gridcentric_outgoing_migration_address != None:
            migration_address = FLAGS.gridcentric_outgoing_migration_address
        else:
            migration_address = devname

        # Bless this instance for migration.
        migration_url = self.bless_instance(context, instance_id,
                                            migration_url="mcdist://%s" %
                                            migration_address)

        # Run our premigration hook.
        self.vms_conn.pre_migration(context, instance_ref, network_info, migration_url)

        try:
            # Launch on the different host. With the non-null migration_url,
            # the launch will assume that all the files are the same places are
            # before (and not in special launch locations).
            #
            # FIXME: Currently we fix a timeout for this operation at 30 minutes.
            # This is a long, long time. Ideally, this should be a function of the
            # disk size or some other parameter. But we will get a response if an
            # exception occurs in the remote thread, so the worse case here is 
            # really just the machine dying or the service dying unexpectedly.
            rpc.call(context, queue,
                    {"method": "launch_instance",
                     "args": {'instance_id': instance_id,
                              'migration_url': migration_url}})

            # Teardown on this host (and delete the descriptor).
            metadata = self.db.instance_metadata_get(context, instance_id)
            image_refs = self._extract_image_refs(metadata)
            self.vms_conn.post_migration(context, instance_ref, network_info, migration_url,
                                         use_image_service=FLAGS.gridcentric_use_image_service,
                                         image_refs=image_refs)

            # Perform necessary compute post-migration tasks.
            self.compute_manager.post_live_migration(\
                    context, instance_ref, dest, block_migration=False)

        except:
            # TODO(dscannell): This rollback is a bit broken right now because
            # we cannot simply relaunch the instance on this host. The order of
            # events during migration are: 1. Bless instance -- This will leave
            # the qemu process in a paused state, but alive 2. Clean up libvirt
            # state (need to see why it doesn't kill the qemu process) 3. Call
            # launch on the destination host and wait for the instance to hoard
            # its memory 4. Call discard that will clean up the descriptor and
            # kill off the qemu process Depending on what has occurred
            # different strategies are needed to rollback e.g We can simply
            # unpause the instance if the qemu process still exists (might need
            # to move when libvirt cleanup occurs).
            LOG.debug(_("Error during migration: %s"), traceback.format_exc())

            # Prepare to relaunch here (this is the nasty bit as per above).
            metadata = self.db.instance_metadata_get(context, instance_id)
            image_refs = self._extract_image_refs(metadata)
            self.vms_conn.post_migration(context, instance_ref, network_info, migration_url,
                                         use_image_service=FLAGS.gridcentric_use_image_service,
                                         image_refs=image_refs)

            # Rollback is launching here again.
            self.launch_instance(context, instance_id, migration_url=migration_url)

    def discard_instance(self, context, instance_id):
        """ Discards an instance so that no further instances maybe be launched from it. """

        LOG.debug(_("discard instance called: instance_id=%s"), instance_id)

        context.elevated()

        # Grab the DB representation for the VM.
        instance_ref = self.db.instance_get(context, instance_id)

        metadata = self.db.instance_metadata_get(context, instance_id)
        image_refs = self._extract_image_refs(metadata)
        # Call discard in the backend.
        self.vms_conn.discard(context, instance_ref.name,
                              use_image_service=FLAGS.gridcentric_use_image_service,
                              image_refs=image_refs)

        # Update the instance metadata (for completeness).
        metadata['blessed'] = False
        self.db.instance_metadata_update(context, instance_id, metadata, True)

        # Remove the instance.
<<<<<<< HEAD
        self.db.instance_destroy(context, instance_id)
=======
        self._instance_update(context,
                              instance_uuid,
                              vm_state=vm_states.DELETED,
                              task_state=None,
                              terminated_at=timeutils.utcnow())
        self.db.instance_destroy(context, instance_uuid)
>>>>>>> 394dcefa

    def launch_instance(self, context, instance_id, params={}, migration_url=None):
        """
        Construct the launched instance, with id instance_id. If migration_url is not none then 
        the instance will be launched using the memory server at the migration_url
        """

        LOG.debug(_("Launching new instance: instance_id=%s, migration_url=%s"),
                    instance_id, migration_url)

        # Grab the DB representation for the VM.
        instance_ref = self.db.instance_get(context, instance_id)

        if migration_url:
            # Just launch the given blessed instance.
            source_instance_ref = instance_ref

            # Load the old network info.
            network_info = self.network_api.get_instance_nw_info(context, instance_ref)

            # Update the instance state to be migrating. This will be set to
            # active again once it is completed in do_launch() as per all
            # normal launched instances.
            self._instance_update(context, instance_ref.id,
                                  vm_state=vm_states.MIGRATING,
                                  task_state=task_states.SPAWNING,
                                  host=self.host)
            instance_ref['host'] = self.host
        else:
            # Create a new launched instance.
            source_instance_ref = self._get_source_instance(context, instance_id)

            if not FLAGS.stub_network:
                # TODO(dscannell): We need to set the is_vpn parameter correctly.
                # This information might come from the instance, or the user might
                # have to specify it. Also, we might be able to convert this to a
                # cast because we are not waiting on any return value.
                LOG.debug(_("Making call to network for launching instance=%s"), \
                          instance_ref.name)

                self._instance_update(context, instance_ref.id,
                                      vm_state=vm_states.BUILDING,
                                      task_state=task_states.NETWORKING,
                                      host=self.host)
                instance_ref['host'] = self.host
                is_vpn = False
                requested_networks = None

                try:
                    network_info = self.network_api.allocate_for_instance(context,
                                                instance_ref, vpn=is_vpn,
                                                requested_networks=requested_networks)
                except Exception, e:
                    LOG.debug(_("Error during network allocation: %s"), str(e))
                    self._instance_update(context, instance_ref.id,
                                          vm_state=vm_states.ERROR,
                                          task_state=None)
                    # Short-circuit, can't proceed.
                    return

                LOG.debug(_("Made call to network for launching instance=%s, network_info=%s"),
                          instance_ref.name, network_info)
            else:
                network_info = []

            # Update the instance state to be in the building state.
            self._instance_update(context, instance_ref.id,
                                  vm_state=vm_states.BUILDING,
                                  task_state=task_states.SPAWNING)

        # TODO(dscannell): Need to figure out what the units of measurement
        # for the target should be (megabytes, kilobytes, bytes, etc).
        # The target memory settings for the launch virtual machine.
        target = params.get("target", instance_ref['memory_mb'])

        # Extract out the image ids from the source instance's metadata. 
        metadata = self.db.instance_metadata_get(context, source_instance_ref['id'])
        image_refs = self._extract_image_refs(metadata)
        try:
            self.vms_conn.launch(context,
                                 source_instance_ref.name,
                                 str(target),
                                 instance_ref,
                                 network_info,
                                 migration_url=migration_url,
                                 use_image_service=FLAGS.gridcentric_use_image_service,
                                 image_refs=image_refs)

            # Perform our database update.
            self._instance_update(context,
                                  instance_ref.id,
                                  vm_state=vm_states.ACTIVE,
                                  host=self.host,
                                  launched_at=utils.utcnow(),
                                  task_state=None)
        except Exception, e:
            LOG.debug(_("Error during launch %s: %s"), str(e), traceback.format_exc())
            self._instance_update(context, instance_ref.id,
                                  vm_state=vm_states.ERROR, task_state=None)

    def cleanup_instance(self, context, instance_id):
        """
        This is called when an instance is deleted and some of the gridcentric artifacts
        need to be cleaned up. In particular the iptables rules need to be deleted when the
        instance is deleted.
        """
        LOG.debug(_("Cleaing up instance: instance_id=%s"),
                    instance_id)

        # Grab the DB representation for the VM.
        # NOTE(dscannell): There is a race condition between here and the nova-compute that 
        # actually marks the instance recorded as deleted.
        instance_ref = None
        network_info = None
        try:
            instance_ref = self.db.instance_get(context, instance_id)
            network_info = self.network_api.get_instance_nw_info(context, instance_ref)
        except exception.InstanceNotFound, e:
            # The instance has already been deleted. We'll attempt to recreate the state
            # from the database directly.
            instance_refs = self.db.instance_get_all_by_filters(context,
                                                               {"deleted": True,
                                                                "id": instance_id})

            if instance_refs and len(instance_refs) > 0:
                instance_ref = instance_refs[0]
                network_info = None

        if instance_ref != None:
            self.vms_conn.cleanup(context, instance_ref, network_info)
            if network_info == None:
                LOG.warn(_("Unable to fully clean up instance %s. Some stale state may remain on "
                           "the host."),
                         instance_id)
        else:
            LOG.warn(_("Failed to clean up instance %s. Some stale state may remain on the host."),
                     instance_id)
<|MERGE_RESOLUTION|>--- conflicted
+++ resolved
@@ -28,11 +28,6 @@
 
 from nova import exception
 from nova import flags
-<<<<<<< HEAD
-=======
-from nova.openstack.common import cfg
-from nova.openstack.common import timeutils
->>>>>>> 394dcefa
 from nova import log as logging
 LOG = logging.getLogger('nova.gridcentric.manager')
 FLAGS = flags.FLAGS
@@ -292,16 +287,12 @@
         self.db.instance_metadata_update(context, instance_id, metadata, True)
 
         # Remove the instance.
-<<<<<<< HEAD
-        self.db.instance_destroy(context, instance_id)
-=======
         self._instance_update(context,
-                              instance_uuid,
+                              instance_id,
                               vm_state=vm_states.DELETED,
                               task_state=None,
-                              terminated_at=timeutils.utcnow())
-        self.db.instance_destroy(context, instance_uuid)
->>>>>>> 394dcefa
+                              terminated_at=utils.utcnow())
+        self.db.instance_destroy(context, instance_id)
 
     def launch_instance(self, context, instance_id, params={}, migration_url=None):
         """
