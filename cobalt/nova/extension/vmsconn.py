--- conflicted
+++ resolved
@@ -700,61 +700,21 @@
         #              matter because it is ignored. Otherwise we need to create
         #              the ephemeral disk correctly because it will be used to
         #              create ephemeral disks for other instances.
-<<<<<<< HEAD
-        if 'disk.local' in disk_info['mapping']:
-            os_type_with_default = new_instance_ref['os_type']
-            if not os_type_with_default:
-                os_type_with_default = 'default'
-            ephemeral_gb = new_instance_ref['ephemeral_gb']
-            fname = 'ephemeral_%s_%s' % (ephemeral_gb, os_type_with_default)
-            base_ephemeral_path = os.path.join(image_base_path, fname)
-
-            if CONF.libvirt_images_type == "lvm":
-                touch_as(base_ephemeral_path, self.openstack_uid)
-            else:
-                libvirt_conn._create_ephemeral(base_ephemeral_path,
-                        ephemeral_gb * 1024 * 1024 * 1024,
-                        fs_label='ephemeral0',
-                        os_type=new_instance_ref['os_type'])
-                os.chown(base_ephemeral_path, self.openstack_uid,
-                        self.openstack_gid)
+        # (alc): And rather than worrying about the type, we remove the ephemeral
+        # disk also from the set of disks to be downloaded.
+        less_disks = dict_without(less_disks, 'disk.local')
 
         # (dscannell) This was taken from the core nova project as part of the
         # boot path for normal instances. We basically want to mimic this
         # functionality.
         libvirt_conn._create_image(context, instance_dict,
-                                   disk_info['mapping'],
+                                   less_disks,
                                    network_info=network_info,
-                                   block_device_info=block_device_info,
-                                   disk_images=disk_images)
+                                   block_device_info=block_device_info)
         xml = libvirt_conn.to_xml(context, instance_dict, network_info,
                                   disk_info,
                                   block_device_info=block_device_info,
                                   write_to_disk=True)
-=======
-        # (alc): And rather than worrying about the type, we remove the ephemeral
-        # disk also from the set of disks to be downloaded.
-        less_disks = dict_without(less_disks, 'disk.local')
-        # (rui-lin) libvirt_xml parameter was removed from 2013.1 to 2013.1.1
-        # Check if the parameter is in argument list of _create_image to
-        # decide which method signature to use, and whether to write the xml
-        # file to disk afterwards.
-        if 'libvirt_xml' in inspect.getargspec(libvirt_conn._create_image).args:
-            xml = libvirt_conn.to_xml(instance_dict, network_info, disk_info,
-                                      block_device_info=block_device_info)
-            libvirt_conn._create_image(context, instance_dict, xml,
-                                       less_disks,
-                                       network_info=network_info,
-                                       block_device_info=block_device_info)
-        else:
-            libvirt_conn._create_image(context, instance_dict,
-                                       less_disks,
-                                       network_info=network_info,
-                                       block_device_info=block_device_info)
-            xml = libvirt_conn.to_xml(instance_dict, network_info, disk_info,
-                                      block_device_info=block_device_info,
-                                      write_to_disk=True)
->>>>>>> 3a3f7838
 
         if not(migration):
             for disk_name, disk_file in stubbed_disks.iteritems():
