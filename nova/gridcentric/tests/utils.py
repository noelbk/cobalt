--- conflicted
+++ resolved
@@ -14,31 +14,10 @@
 #    under the License.
 
 from nova import db
-from nova import rpc
+from nova.openstack.common import rpc
 from nova.compute import instance_types
 from nova.compute import vm_states
 
-<<<<<<< HEAD
-def create_image(context, image={}):
-    pass
-
-def create_instance(context, instance={}):
-        """Create a test instance"""
-
-        instance.setdefault('user_id', 'fake')
-        instance.setdefault('project_id', 'fake')
-        instance.setdefault('instance_type_id', instance_types.get_instance_type_by_name('m1.tiny')['id'])
-        instance.setdefault('image_id', 1)
-        instance.setdefault('image_ref', 1)
-        instance.setdefault('reservation_id', 'r-fakeres')
-        instance.setdefault('launch_time', '10')
-        instance.setdefault('mac_address', "ca:ca:ca:01")
-        instance.setdefault('ami_launch_index', 0)
-        instance.setdefault('vm_state', vm_states.ACTIVE)
-
-        context.elevated()
-        return db.instance_create(context, instance)['uuid']
-=======
 class MockRpc(object):
     """
     A simple mock Rpc that used to tests that the proper messages are placed on the queue. In all
@@ -60,49 +39,21 @@
 rpc.call = mock_rpc.call
 rpc.cast = mock_rpc.cast
 
-def create_user(context, user=None):
+def create_instance(context, instance={}):
+        """Create a test instance"""
 
-    if user == None:
-        user = {}
+        instance.setdefault('user_id', 'fake')
+        instance.setdefault('project_id', 'fake')
+        instance.setdefault('instance_type_id', instance_types.get_instance_type_by_name('m1.tiny')['id'])
+        instance.setdefault('image_id', 1)
+        instance.setdefault('image_ref', 1)
+        instance.setdefault('reservation_id', 'r-fakeres')
+        instance.setdefault('launch_time', '10')
+        instance.setdefault('mac_address', "ca:ca:ca:01")
+        instance.setdefault('ami_launch_index', 0)
+        instance.setdefault('vm_state', vm_states.ACTIVE)
+        instance.setdefault('root_gb', 0)
+        instance.setdefault('ephemeral_gb', 0)
 
-    user.setdefault('id', "some random user")
-    user.setdefault('is_admin', True)
-
-    context.elevated()
-    return db.user_create(context, user)['id']
-
-def create_project(context, project=None):
-
-    if project == None:
-        project = {}
-    project.setdefault('id', "some random project")
-    project.setdefault('name', project['id'])
-    if 'project_manager' not in project:
-        project['project_manager'] = create_user(context)
-    project.setdefault('description', "mock project created by testing framework")
-
-    context.elevated()
-    return db.project_create(context, project)['id']
-
-def create_instance(context, instance=None):
-    """Create a test instance"""
-
-    if instance == None:
-        instance = {}
-
-    instance.setdefault('user_id', create_user(context))
-    instance.setdefault('project_id', create_project(context, {'project_manager':instance['user_id']}))
-    instance.setdefault('instance_type_id', instance_types.get_instance_type_by_name('m1.tiny')['id'])
-    instance.setdefault('image_id', 1)
-    instance.setdefault('image_ref', 1)
-    instance.setdefault('reservation_id', 'r-fakeres')
-    instance.setdefault('launch_time', '10')
-    instance.setdefault('mac_address', "ca:ca:ca:01")
-    instance.setdefault('ami_launch_index', 0)
-    instance.setdefault('vm_state', vm_states.ACTIVE)
-    instance.setdefault('root_gb', 0)
-    instance.setdefault('ephemeral_gb', 0)
-
-    context.elevated()
-    return db.instance_create(context, instance)['uuid']
->>>>>>> 67ea5729
+        context.elevated()
+        return db.instance_create(context, instance)['uuid']
