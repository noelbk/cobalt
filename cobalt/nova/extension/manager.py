--- conflicted
+++ resolved
@@ -36,16 +36,11 @@
 from nova import network
 from nova import notifications
 from nova import volume
-<<<<<<< HEAD
 from nova.compute import flavors
-=======
-from nova.compute import instance_types
->>>>>>> d898c9c5
 from nova.compute import manager as compute_manager
 from nova.compute import power_state
 from nova.compute import task_states
 from nova.compute import vm_states
-<<<<<<< HEAD
 # We need to import this module because other nova modules use the flags that
 # it defines (without actually importing this module). So we need to ensure
 # this module is loaded so that we can have access to those flags.
@@ -57,27 +52,15 @@
 from nova.openstack.common import jsonutils
 from nova.openstack.common import log as logging
 from nova.openstack.common import periodic_task
-=======
-from nova.openstack.common import importutils
-from nova.openstack.common import jsonutils
-from nova.openstack.common import log as logging
->>>>>>> d898c9c5
 from nova.openstack.common import rpc
 from nova.openstack.common import timeutils
 from nova.openstack.common.gettextutils import _
 from nova.openstack.common.notifier import api as notifier
 from nova.openstack.common.rpc import common as rpc_common
-<<<<<<< HEAD
 
 from oslo.config import cfg
 
-=======
-from nova.network import model as network_model
-
-from oslo.config import cfg
-
 from cobalt.nova.extension import hooks
->>>>>>> d898c9c5
 from cobalt.nova.extension import vmsconn
 
 LOG = logging.getLogger('nova.cobalt.manager')
@@ -548,8 +531,8 @@
         Construct the blessed instance, with the uuid instance_uuid. If migration_url is specified then
         bless will ensure a memory server is available at the given migration url.
         """
-        hooks.call_hooks_pre_bless([instance_ref.get('uuid', ''),
-                                    instance_ref.get('name', ''),
+        hooks.call_hooks_pre_bless([instance.get('uuid', ''),
+                                    instance.get('name', ''),
                                     migration_url and 'migration' or 'bless'])
         # migration_url gets set after this, so remember the input in order
         # to correctly set the 'migration' last param of the post bless hook.
@@ -699,8 +682,8 @@
         except:
             _log_error("bless cleanup")
 
-        hooks.call_hooks_post_bless([instance_ref.get('uuid', ''),
-                                     instance_ref.get('name', ''),
+        hooks.call_hooks_post_bless([instance.get('uuid', ''),
+                                     instance.get('name', ''),
                                      migration_url,
                                      _migration_url and 'migration' or 'bless'])
 
@@ -734,8 +717,8 @@
         """
         Migrates an instance, dealing with special streaming cases as necessary.
         """
-        hooks.call_hooks_pre_migrate([instance_ref.get('uuid', ''),
-                                      instance_ref.get('name', ''),
+        hooks.call_hooks_pre_migrate([instance.get('uuid', ''),
+                                      instance.get('name', ''),
                                       dest or 'unknown'])
 
         context = context.elevated()
@@ -839,21 +822,14 @@
             # it is possible that is what caused the failure of launch_instance()
             # remotely... that would be bad. But that VM wouldn't really have any
             # network connectivity).
-<<<<<<< HEAD
-            self.launch_instance(context,
-                                 instance=instance,
-                                 migration_url=migration_url,
-                                 migration_network_info=network_info)
-=======
             try:
                 self.launch_instance(context,
-                                     instance_ref=instance_ref,
+                                     instance=instance,
                                      migration_url=migration_url,
                                      migration_network_info=network_info)
             except:
                 _log_error("migration rollback launch")
                 rollback_error = True
->>>>>>> d898c9c5
 
             # Try two re-assign the floating ips back to the source host.
             try:
@@ -890,7 +866,6 @@
             except:
                 _log_error("post migration cleanup")
 
-<<<<<<< HEAD
         # Discard the migration artifacts.
         # Note that if this fails, we may leave around bits of data
         # (descriptor in glance) but at least we had a functional VM.
@@ -900,7 +875,6 @@
         image_refs = self._extract_image_refs(instance)
 
         self.vms_conn.discard(context, instance["name"], image_refs=image_refs)
-=======
         try:
             # Discard the migration artifacts.
             # Note that if this fails, we may leave around bits of data
@@ -908,9 +882,9 @@
             # There is not much point in changing the state past here.
             # Or catching any thrown exceptions (after all, it is still
             # an error -- just not one that should kill the VM).
-            image_refs = self._extract_image_refs(instance_ref)
-
-            self.vms_conn.discard(context, instance_ref["name"], image_refs=image_refs)
+            image_refs = self._extract_image_refs(instance)
+
+            self.vms_conn.discard(context, instance["name"], image_refs=image_refs)
         except:
             _log_error("discard of migration bless artifacts")
 
@@ -925,19 +899,18 @@
                                   vm_state=vm_states.ERROR,
                                   task_state=None)
 
-        hooks.call_hooks_post_migrate([instance_ref.get('uuid', ''),
-                                       instance_ref.get('name', ''),
+        hooks.call_hooks_post_migrate([instance.get('uuid', ''),
+                                       instance.get('name', ''),
                                        changed_host and 'pass' or 'fail',
                                        rollback_error and 'failed_rollback' or 'rollback'])
->>>>>>> d898c9c5
 
         self._instance_update(context, instance_uuid, task_state=None)
 
     @_lock_call
     def discard_instance(self, context, instance_uuid=None, instance=None):
         """ Discards an instance so that no further instances maybe be launched from it. """
-        hooks.call_hooks_pre_discard([instance_ref.get('uuid', ''),
-                                      instance_ref.get('name', '')])
+        hooks.call_hooks_pre_discard([instance.get('uuid', ''),
+                                      instance.get('name', '')])
 
         context = context.elevated()
         self._notify(context, instance, "discard.start")
@@ -957,8 +930,8 @@
         self.conductor_api.instance_destroy(context, instance)
         self._notify(context, instance, "discard.end")
 
-        hooks.call_hooks_post_discard([instance_ref.get('uuid', ''),
-                                       instance_ref.get('name', '')])
+        hooks.call_hooks_post_discard([instance.get('uuid', ''),
+                                       instance.get('name', '')])
 
     @_retry_rpc
     def _retry_get_nw_info(self, context, instance):
@@ -990,11 +963,7 @@
 
             is_vpn = False
             try:
-<<<<<<< HEAD
                 self._instance_update(context, instance['uuid'],
-=======
-                self._instance_update(context, instance_ref['uuid'],
->>>>>>> d898c9c5
                           task_state=task_states.NETWORKING)
                 LOG.debug(
                       _("Making call to network for launching instance=%s"), \
@@ -1072,6 +1041,14 @@
             # Create a new launched instance.
             source_instance = self._get_source_instance(context, instance)
 
+        hooks.call_hooks_pre_launch([instance.get('uuid', ''),
+                                     instance.get('name', ''),
+                                     source_instance.get('uuid', ''),
+                                     source_instance.get('name', ''),
+                                     params and jsonutils.dumps(params) or '',
+                                     migration_url and migration_url or '',
+                                     migration_url and 'migration' or 'launch'])
+
         if not(migration_url):
             try:
                 # We need to set the instance's node and host before we call
@@ -1092,34 +1069,6 @@
                                       task_state=None)
                 raise
 
-        hooks.call_hooks_pre_launch([instance_ref.get('uuid', ''),
-                                     instance_ref.get('name', ''),
-                                     source_instance_ref.get('uuid', ''),
-                                     source_instance_ref.get('name', ''),
-                                     params and jsonutils.dumps(params) or '',
-                                     migration_url and migration_url or '',
-                                     migration_url and 'migration' or 'launch'])
-
-        if not(migration_url):
-            try:
-                # We need to set the instance's node and host before we call
-                # into self.compute_manager because the compute manager looks at
-                # these properties. If we're migrating, then we leave host and
-                # node until launch succeeds because the instance will have the
-                # source host's host & node values.
-                self._instance_update(context, instance_uuid,
-                                      host=self.host,
-                                      node=self.nodename,
-                                      task_state=task_states.BLOCK_DEVICE_MAPPING)
-                instance_ref['host'] = self.host
-                instance_ref['node'] = self.nodename
-            except:
-                self._instance_update(context, instance_uuid,
-                                      host=None, node=None,
-                                      vm_state=vm_states.ERROR,
-                                      task_state=None)
-                raise
-
         try:
             # NOTE(dscannell): This will construct the block_device_info object
             # that gets passed to build/attached the volumes to the launched
@@ -1136,11 +1085,7 @@
             # (e.g. cinder is down, quotas have been reached, snapshot deleted, etc).
             _log_error("setting up block device mapping")
             if not(migration_url):
-<<<<<<< HEAD
                 self._instance_update(context, instance_['uuid'],
-=======
-                self._instance_update(context, instance_ref['uuid'],
->>>>>>> d898c9c5
                                       host=None, node=None,
                                       vm_state=vm_states.ERROR,
                                       task_state=None)
@@ -1259,10 +1204,10 @@
             # is updated at some point with the correct state.
             _log_error("post launch update")
 
-        hooks.call_hooks_post_launch([instance_ref.get('uuid', ''),
-                                      instance_ref.get('name', ''),
-                                      source_instance_ref.get('uuid', ''),
-                                      source_instance_ref.get('name', ''),
+        hooks.call_hooks_post_launch([instance.get('uuid', ''),
+                                      instance.get('name', ''),
+                                      source_instance.get('uuid', ''),
+                                      source_instance.get('name', ''),
                                       params and jsonutils.dumps(params) or '',
                                       migration_url and migration_url or '',
                                       migration_url and 'migration' or 'launch'])
