# Copyright 2011 Gridcentric Inc.
# All Rights Reserved.
#
#    Licensed under the Apache License, Version 2.0 (the "License"); you may
#    not use this file except in compliance with the License. You may obtain
#    a copy of the License at
#
#         http://www.apache.org/licenses/LICENSE-2.0
#
#    Unless required by applicable law or agreed to in writing, software
#    distributed under the License is distributed on an "AS IS" BASIS, WITHOUT
#    WARRANTIES OR CONDITIONS OF ANY KIND, either express or implied. See the
#    License for the specific language governing permissions and limitations
#    under the License.

"""
Handles all processes relating to Cobalt functionality

The :py:class:`CobaltManager` class is a :py:class:`nova.manager.Manager` that
handles RPC calls relating to Cobalt functionality creating instances.
"""

import time
import traceback
import os
import re
import socket
import subprocess

import greenlet
from eventlet.green import threading as gthreading
from eventlet import greenthread

from nova import conductor
from nova import context as nova_context
from nova import block_device
from nova import exception
from nova.objects import instance as instance_obj
from nova.openstack.common import log as logging
from nova.openstack.common import timeutils
from nova.openstack.common import jsonutils
from nova.openstack.common import importutils
from nova.openstack.common.gettextutils import _
from nova.openstack.common.rpc.common import Timeout
from oslo.config import cfg

from nova.openstack.common.gettextutils import _

LOG = logging.getLogger('nova.cobalt.manager')
CONF = cfg.CONF

cobalt_opts = [
               cfg.StrOpt('cobalt_outgoing_migration_address',
               deprecated_name='gridcentric_outgoing_migration_address',
               default=None,
               help='IPv4 address to host migrations from; the VM on the '
                    'migration destination will connect to this address. '
                    'Must be in dotted-decimcal format, i.e., ddd.ddd.ddd.ddd. '
                    'By default, the outgoing migration address is determined '
                    'automatically by the host\'s routing tables.'),

                cfg.IntOpt('cobalt_compute_timeout',
                deprecated_name='gridcentric_compute_timeout',
                default=60* 60,
                help='The timeout used to wait on called to nova-compute to setup the '
                     'iptables rules for an instance. Since this is a locking procedure '
                     'mutliple launches on the same host will be processed synchronously. '
                     'This timeout can be raised to ensure that launch waits long enough '
                     'for nova-compute to process its request. By default this is set to '
                     'one hour.')]
CONF.register_opts(cobalt_opts)
CONF.import_opt('cobalt_topic', 'cobalt.nova.api')

from nova import manager
from nova import utils
from nova.openstack.common import rpc
from nova import network
from nova import volume

# We need to import this module because other nova modules use the flags that
# it defines (without actually importing this module). So we need to ensure
# this module is loaded so that we can have access to those flags.
from nova.network import manager as network_manager
from nova.network import model as network_model
from nova.compute import power_state
from nova.compute import task_states
from nova.compute import vm_states
from nova.compute import utils as compute_utils
from nova.compute import manager as compute_manager
from nova.openstack.common import periodic_task
from nova.openstack.common.notifier import api as notifier
from nova import notifications

import cobalt.nova.extension.vmsconn as vmsconn

def _lock_call(fn):
    """
    A decorator to lock methods to ensure that mutliple operations do not occur on the same
    instance at a time. Note that this is a local lock only, so it just prevents concurrent
    operations on the same host.
    """

    def wrapped_fn(self, context, **kwargs):
        instance_uuid = kwargs.get('instance_uuid', None)
        instance_ref = kwargs.get('instance_ref', None)

        # Ensure we've got exactly one of uuid or ref.
        if instance_uuid and not(instance_ref):
            instance_ref = instance_obj.Instance.get_by_uuid(context,
                                                             instance_uuid)
            kwargs['instance_ref'] = instance_ref
            assert instance_ref is not None
        elif instance_ref and not(instance_uuid):
            instance_uuid = instance_ref['uuid']
            kwargs['instance_uuid'] = instance_ref['uuid']

        LOG.debug(_("%s called: %s"), fn.__name__, str(kwargs))
        if type(instance_ref) == dict:
            # Cover for the case where we don't have a proper object.
            instance_ref['name'] = CONF.instance_name_template % instance_ref['id']

        LOG.debug("Locking instance %s (fn:%s)" % (instance_uuid, fn.__name__))
        self._lock_instance(instance_uuid)
        try:
            return fn(self, context, **kwargs)
        finally:
            self._unlock_instance(instance_uuid)
            LOG.debug(_("Unlocked instance %s (fn: %s)" % (instance_uuid, fn.__name__)))

    wrapped_fn.__name__ = fn.__name__
    wrapped_fn.__doc__ = fn.__doc__

    return wrapped_fn

def memory_string_to_pages(mem):
    mem = mem.lower()
    units = { '^(\d+)tb$' : 40,
              '^(\d+)gb$' : 30,
              '^(\d+)mb$' : 20,
              '^(\d+)kb$' : 10,
              '^(\d+)b$' : 0,
              '^(\d+)$' : 0 }
    for (pattern, shift) in units.items():
        m = re.match(pattern, mem)
        if m is not None:
            val = long(m.group(1))
            memory = val << shift
            # Shift to obtain pages, at least one
            return max(1, memory >> 12)
    raise ValueError('Invalid target string %s.' % mem)

def _log_error(operation):
    """ Log exceptions with a common format. """
    LOG.exception(_("Error during %s") % operation)

def _retry_rpc(fn):
    def wrapped_fn(*args, **kwargs):
        timeout = CONF.gridcentric_compute_timeout
        i = 0
        start = time.time()
        while True:
            try:
                return fn(*args, **kwargs)
            except Timeout:
                elapsed = time.time() - start
                if elapsed > timeout:
                    raise
                LOG.debug(_("%s timing out after %d seconds, try %d."),
                            fn.__name__, elapsed, i)
                i += 1

    wrapped_fn.__name__ = fn.__name__
    wrapped_fn.__doc__ = fn.__doc__

    return wrapped_fn

class CobaltManager(manager.SchedulerDependentManager):

    def __init__(self, *args, **kwargs):

        self.quantum_attempted = False
        self.network_api = network.API()
        self.compute_manager = compute_manager.ComputeManager()
        self.volume_api = volume.API()
        self.conductor_api = conductor.API()

        self.vms_conn = kwargs.pop('vmsconn', None)
        self._init_vms()
        self.nodename = self.vms_conn.get_hypervisor_hostname()

        # Use an eventlet green thread condition lock instead of the regular threading module. This
        # is required for eventlet threads because they essentially run on a single system thread.
        # All of the green threads will share the same base lock, defeating the point of using the
        # it. Since the main threading module is not monkey patched we cannot use it directly.
        self.cond = gthreading.Condition()
        self.locked_instances = {}
        super(CobaltManager, self).__init__(service_name="cobalt", *args, **kwargs)

    def _init_vms(self):
        """ Initializes the hypervisor options depending on the openstack connection type. """
        if self.vms_conn == None:
            compute_driver = self.compute_manager.driver
            self.vms_conn = vmsconn.get_vms_connection(compute_driver)
            self.vms_conn.configure(
                    compute_manager.ComputeVirtAPI(self.compute_manager))

    def _lock_instance(self, instance_uuid):
        self.cond.acquire()
        try:
            LOG.debug(_("Acquiring lock for instance %s" % (instance_uuid)))
            current_thread = id(greenlet.getcurrent())

            while True:
                (locking_thread, refcount) = self.locked_instances.get(instance_uuid,
                                                                       (current_thread, 0))
                if locking_thread != current_thread:
                    LOG.debug(_("Lock for instance %s already acquired by %s (me: %s)" \
                            % (instance_uuid, locking_thread, current_thread)))
                    self.cond.wait()
                else:
                    break

            LOG.debug(_("Acquired lock for instance %s (me: %s, refcount=%s)" \
                        % (instance_uuid, current_thread, refcount + 1)))
            self.locked_instances[instance_uuid] = (locking_thread, refcount + 1)
        finally:
            self.cond.release()

    def _unlock_instance(self, instance_uuid):
        self.cond.acquire()
        try:
            if instance_uuid in self.locked_instances:
                (locking_thread, refcount) = self.locked_instances[instance_uuid]
                if refcount == 1:
                    del self.locked_instances[instance_uuid]
                    # The lock is now available for other threads to take so wake them up.
                    self.cond.notifyAll()
                else:
                    self.locked_instances[instance_uuid] = (locking_thread, refcount - 1)
        finally:
            self.cond.release()

    def _instance_update(self, context, instance_uuid, **kwargs):
        """Update an instance in the database using kwargs as value."""
        retries = 0
        while True:
            try:
                # Database updates are idempotent, so we can retry this when
                # we encounter transient failures. We retry up to 10 seconds.
                return self.conductor_api.instance_update(context,
                                                          instance_uuid,
                                                          **kwargs)
            except:
                # We retry the database update up to 60 seconds. This gives
                # us a decent window for avoiding database restarts, etc.
                if retries < 12:
                    retries += 1
                    time.sleep(5.0)
                else:
                    raise

    def _system_metadata_get(self, instance):
        '''Returns {key:value} dict of system_metadata from instance_ref.'''
        return instance.system_metadata

    @periodic_task.periodic_task
    def _clean(self, context):
        self.vms_conn.periodic_clean()

    @periodic_task.periodic_task
    def _refresh_host(self, context):

        # Grab the global lock and fetch all instances.
        self.cond.acquire()

        try:
            # Scan all instances and check for stalled operations.
            db_instances = instance_obj.InstanceList.get_by_host(context,
                                                                 self.host)
            local_instances = self.compute_manager.driver.list_instances()
            for instance in db_instances:

                # If the instance is locked, then there is some active
                # tasks working with this instance (and the BUILDING state
                # and/or MIGRATING state) is completely fine.
                if instance['uuid'] in self.locked_instances:
                    continue

                if instance['task_state'] == task_states.MIGRATING:

                    # Set defaults.
                    state = None
                    host = self.host

                    # Grab metadata.
                    system_metadata = self._system_metadata_get(instance)
                    src_host = system_metadata.get('gc_src_host', None)
                    dst_host = system_metadata.get('gc_dst_host', None)

                    if instance['name'] in local_instances:
                        if self.host == src_host:
                            # This is a rollback, it's here and no migration is
                            # going on.  We simply update the database to
                            # reflect this reality.
                            state = vm_states.ACTIVE
                            task = None

                        elif self.host == dst_host:
                            # This shouldn't really happen. The only case in which
                            # it could happen is below, where we've been punted this
                            # VM from the source host.
                            state = vm_states.ACTIVE
                            task = None

                            # Try to ensure the networks are configured correctly.
                            self.network_api.setup_networks_on_host(context, instance)
                    else:
                        if self.host == src_host:
                            # The VM may have been moved, but the host did not change.
                            # We update the host and let the destination take care of
                            # the status.
                            state = instance['vm_state']
                            task = instance['task_state']
                            host = dst_host


                        elif self.host == dst_host:
                            # This VM is not here, and there's no way it could be back
                            # at its origin. We must mark this as an error.
                            state = vm_states.ERROR
                            task = None

                    if state:
                        self._instance_update(context, instance['uuid'], vm_state=state,
                                              task_state=task, host=host)

        finally:
            self.cond.release()

    def _get_migration_address(self, dest):
        if CONF.cobalt_outgoing_migration_address != None:
            return CONF.cobalt_outgoing_migration_address

        # Figure out the interface to reach 'dest'.
        # This is used to construct our out-of-band network parameter below.
        dest_ip = socket.gethostbyname(dest)
        iproute = subprocess.Popen(["ip", "route", "get", dest_ip], stdout=subprocess.PIPE)
        (stdout, stderr) = iproute.communicate()
        lines = stdout.split("\n")
        if len(lines) < 1:
            raise exception.NovaException(_("No route to destination."))
            _log_error("no route to destination")

        try:
            (destip, devstr, devname, srcstr, srcip) = lines[0].split()
        except:
            _log_error("garbled route output: %s" % lines[0])
            raise

        # Check that this is not local.
        if devname == "lo":
            raise exception.NovaException(_("Can't migrate to the same host."))

        # Return the device name.
        return devname

    def _extract_list(self, metadata, key):
        return_list = metadata.get(key, '').split(',')
        if len(return_list) == 1 and return_list[0] == '':
            return_list = []
        return return_list

    def _extract_image_refs(self, instance_ref):
        return self._extract_list(self._system_metadata_get(instance_ref),
                                  'images')

    def _extract_lvm_info(self, instance_ref):
        lvms = self._extract_list(self._system_metadata_get(instance_ref),
                                  'logical_volumes')
        lvm_info = {}
        for key, value in map(lambda x: x.split(':'), lvms):
            lvm_info[key] = value
        return lvm_info

    def _extract_requested_networks(self, instance_ref):
        networks = self._extract_list(self._system_metadata_get(instance_ref),
                                      'attached_networks')
        if len(networks) == 0:
            return None
        if self._is_quantum_v2():
            return [[id, None, None] for id in networks]
        else:
            return [[id, None] for id in networks]

    def _is_quantum_v2(self):
        # This has been stolen from the latest nova API code.
        # It is necessary because some of the quantum types are
        # different for later APIs.
        if self.quantum_attempted:
            return self.have_quantum
        try:
            self.quantum_attempted = True
            from nova.network.quantumv2 import api as quantum_api
            self.have_quantum = issubclass(
            importutils.import_class(CONF.network_api_class),
               quantum_api.API)
        except ImportError:
            self.have_quantum = False

        return self.have_quantum

    def _get_source_instance(self, context, instance_ref):
        """
        Returns an instance reference for the source instance of instance_ref. In other words:
        if instance_ref is a BLESSED instance, it returns the instance that was blessed
        if instance_ref is a LAUNCH instance, it returns the blessed instance.
        if instance_ref is neither, it returns NONE.
        """
        system_metadata = self._system_metadata_get(instance_ref)
        if "launched_from" in system_metadata:
            source_instance_uuid = system_metadata["launched_from"]
        elif "blessed_from" in system_metadata:
            source_instance_uuid = system_metadata["blessed_from"]
        else:
            source_instance_uuid = None

        if source_instance_uuid != None:
            return instance_obj.Instance.get_by_uuid(context,
                                                     source_instance_uuid)
        return None

    def _notify(self, context, instance_ref, operation, network_info=None):
        try:
            usage_info = notifications.info_from_instance(context, instance_ref,
                                                          network_info=network_info,
                                                          system_metadata=None)
            notifier.notify(context, 'cobalt.%s' % self.host,
                            'cobalt.instance.%s' % operation,
                            notifier.INFO, usage_info)
        except:
            # (amscanne): We do not put the instance into an error state during a notify exception.
            # It doesn't seem reasonable to do this, as the instance may still be up and running,
            # using resources, etc. and the ACTIVE state more accurately reflects this than
            # the ERROR state. So if there are real systems scanning instances in addition to
            # using notification events, they will eventually pick up the instance and correct
            # for their missing notification.
            _log_error("notify %s" % operation)

    def _snapshot_attached_volumes(self, context,  source_instance, instance,
                                   is_paused=False):
        """
        Creates a snaptshot of all of the attached volumes.
        """

        block_device_mappings = self.conductor_api.\
                block_device_mapping_get_all_by_instance(context, instance)
        root_device_name = source_instance['root_device_name']
        snapshots = []

        paused = is_paused
        for bdm in block_device_mappings:
            if bdm['no_device']:
                continue

            if not paused:
                self.vms_conn.pause_instance(source_instance)
                paused = True

            volume_id = bdm.get('volume_id')
            if volume_id:
                # create snapshot based on volume_id
                volume = self.volume_api.get(context, volume_id)

                name = _('snapshot for %s') % instance['display_name']
                snapshot = self.volume_api.create_snapshot_force(
                    context, volume, name, volume['display_description'])

                # Update the blessed device mapping to include the snapshot id.
                # We also mark it for deletion and this will cascade to the
                # volume booted when launching.
                self.conductor_api.\
                    block_device_mapping_update(context.elevated(),
                                                bdm['id'],
                                                {'snapshot_id': snapshot['id'],
                                                 'delete_on_termination': True,
                                                 'volume_id': None})

    def _detach_volumes(self, context, instance):
        block_device_mappings = self.conductor_api.\
            block_device_mapping_get_all_by_instance(context, instance)
        for bdm in block_device_mappings:
            try:
                volume = self.volume_api.get(context, bdm['volume_id'])
                connector = self.compute_manager.driver.get_volume_connector(instance)
                self.volume_api.terminate_connection(context, volume, connector)
                self.volume_api.detach(context, volume)
            except exception.DiskNotFound as exc:
                LOG.warn(_('Ignoring DiskNotFound: %s') % exc, instance=instance)
            except exception.VolumeNotFound as exc:
                LOG.warn(_('Ignoring VolumeNotFound: %s') % exc, instance=instance)

    def _discard_blessed_snapshots(self, context, instance):
        """Removes the snapshots created for the blessed instance."""
        block_device_mappings = self.conductor_api.\
            block_device_mapping_get_all_by_instance(context, instance)

        for bdm in block_device_mappings:
            if bdm['no_device']:
                continue

            snapshot_id = bdm.get('snapshot_id')
            if snapshot_id:
                # Remove the snapshot
                try:
                    snapshot = self.volume_api.get_snapshot(context, snapshot_id)
                    self.volume_api.delete_snapshot(context, snapshot)
                except:
                    LOG.warn(_("Failed to remove blessed snapshot %s") %(snapshot_id))

    @_lock_call
    def bless_instance(self, context, instance_uuid=None, instance_ref=None,
                       migration_url=None, migration_network_info=None):
        """
        Construct the blessed instance, with the uuid instance_uuid. If migration_url is specified then
        bless will ensure a memory server is available at the given migration url.
        """
        context = context.elevated()
        if migration_url:
            # Tweak only this instance directly.
            source_instance_ref = instance_ref
            migration = True
        else:
            self._notify(context, instance_ref, "bless.start")
            # We require the parent instance.
            source_instance_ref = self._get_source_instance(context, instance_ref)
            assert source_instance_ref is not None
            migration = False

        # (dscannell) Determine if the instance is already paused.
        instance_info = self.vms_conn.get_instance_info(source_instance_ref)
        is_paused = instance_info['state'] == power_state.PAUSED

        if not(migration):
            try:
                self._snapshot_attached_volumes(context,
                                                source_instance_ref,
                                                instance_ref,
                                                is_paused=is_paused)
            except:
                _log_error("snapshot volumes")
                raise

        source_locked = False
        try:
            # Lock the source instance if blessing
            if not(migration):
                self._instance_update(context, source_instance_ref['uuid'],
                                      task_state='blessing')

            # Create a new 'blessed' VM with the given name.
            # NOTE: If this is a migration, then a successful bless will mean that
            # the VM no longer exists. This requires us to *relaunch* it below in
            # the case of a rollback later on.
            name, migration_url, blessed_files, lvms = self.vms_conn.bless(context,
                                                source_instance_ref['name'],
                                                instance_ref,
                                                migration_url=migration_url)
        except Exception, e:
            _log_error("bless")
            if not is_paused:
                # (dscannell): The instance was unpaused before the blessed
                #              command was called. Depending on how bless failed
                #              the instance may remain in a paused state. It
                #              needs to return back to an unpaused state.
                self.vms_conn.unpause_instance(source_instance_ref)
            if not(migration):
                self._instance_update(context, instance_uuid,
                                      vm_state=vm_states.ERROR, task_state=None)
            raise e

        finally:
            # Unlock source instance
            if not(migration):
                self._instance_update(context, source_instance_ref['uuid'],
                                      task_state=None)

        try:
            # Extract the image references.
            # We set the image_refs to an empty array first in case the
            # post_bless() fails and we need to cleanup artifacts.
            image_refs = []
            vms_policy_template = self._generate_vms_policy_template(context,
                                                            instance_ref)
            image_refs = self.vms_conn.post_bless(context,
                                    instance_ref,
                                    blessed_files,
                                    vms_policy_template=vms_policy_template)
            LOG.debug("image_refs = %s" % image_refs)

            # Mark this new instance as being 'blessed'. If this fails,
            # we simply clean up all system_metadata and attempt to mark the VM
            # as in the ERROR state. This may fail also, but at least we
            # attempt to leave as little around as possible.
            system_metadata = self._system_metadata_get(instance_ref)
            system_metadata['images'] = ','.join(image_refs)
            system_metadata['logical_volumes'] = ','.join(lvms)
            if not(migration):
                # Record the networks that we attached to this instance so that when launching
                # only these networks will be attached,
                network_info = self._instance_network_info(context,
                                                           source_instance_ref,
                                                           True)
                system_metadata['attached_networks'] = ','.join(
                                [vif['network']['id'] for vif in network_info])

            if not(migration):
                self._notify(context, instance_ref, "bless.end")
                instance_ref = self._instance_update(
                                            context, instance_uuid,
                                            vm_state="blessed",
                                            task_state=None,
                                            launched_at=timeutils.utcnow(),
                                            system_metadata=system_metadata)
            else:
                instance_ref = self._instance_update(
                                            context, instance_uuid,
                                            system_metadata=system_metadata)
                self._detach_volumes(context, instance_ref)

        except:
            _log_error("post_bless")
            if migration:
                # Get a reference to the block_device_info for the instance. This will be needed
                # if an error occurs during bless and we need to relaunch the instance here.
                # NOTE(dscannell): We need ensure that the volumes are detached before setting up
                # the block_device_info, which will reattach the volumes. Doing a double detach
                # does not seem to create any issues.
                self._detach_volumes(context, instance_ref)
                bdms = self.conductor_api.\
                    block_device_mapping_get_all_by_instance(context,
                                                             instance_ref)
                block_device_info = self.compute_manager._setup_block_device_mapping(context,
                    instance_ref, bdms)
                self.vms_conn.launch(context,
                                     source_instance_ref['name'],
                                     instance_ref,
                                     migration_network_info,
                                     target=0,
                                     migration_url=migration_url,
                                     skip_image_service=True,
                                     image_refs=blessed_files,
                                     params={},
                                     block_device_info=block_device_info)

            # Ensure that no data is left over here, since we were not
            # able to update the metadata service to save the locations.
            self.vms_conn.discard(context, instance_ref['name'], image_refs=image_refs)

            if not(migration):
                self._instance_update(context, instance_uuid,
                                      vm_state=vm_states.ERROR, task_state=None)

        try:
            # Cleanup the leftover local artifacts.
            self.vms_conn.bless_cleanup(blessed_files)
        except:
            _log_error("bless cleanup")

        # Return the memory URL (will be None for a normal bless) and the
        # updated instance_ref.
        return migration_url, instance_ref

    def _migrate_floating_ips(self, context, instance, src, dest):

        migration = {'source_compute': src,
                     'dest_compute': dest}

        self.conductor_api.network_migrate_instance_start(context, instance,
                                                          migration)
        # NOTE: We update the host temporarily on the instance object.
        # This is because the migrate_instance_finish() method seems to
        # disregard the migration specification passed in, and instead
        # looks at the host associated with the instance object.
        # Since we have a slightly different workflow (we update the
        # host only at the very end of the migration), we do a temporary
        # switcheroo.
        orig_host = instance['host']
        instance['host'] = dest
        self.conductor_api.network_migrate_instance_finish(context, instance,
                                                           migration)
        instance['host'] = orig_host

    @_lock_call
    def migrate_instance(self, context, instance_uuid=None, instance_ref=None, dest=None):
        """
        Migrates an instance, dealing with special streaming cases as necessary.
        """

        context = context.elevated()
        # FIXME: This live migration code does not currently support volumes,
        # nor floating IPs. Both of these would be fairly straight-forward to
        # add but probably cry out for a better factoring of this class as much
        # as this code can be inherited directly from the ComputeManager. The
        # only real difference is that the migration must not go through
        # libvirt, instead we drive it via our bless, launch routines.

        src = instance_ref['host']

        if src != self.host:
            # This can happen if two migration requests come in at the same time. We lock the
            # instance so that the migrations will happen serially. However, after the first
            # migration, we cannot proceed with the second one. For that case we just throw an
            # exception and leave the instance intact.
            raise exception.NovaException(_("Cannot migrate an instance that is on another host."))

        # Get a reference to both the destination and source queues
        co_dest_queue = rpc.queue_get_for(context, CONF.cobalt_topic, dest)
        compute_dest_queue = rpc.queue_get_for(context, CONF.compute_topic, dest)
        compute_source_queue = rpc.queue_get_for(context, CONF.compute_topic, self.host)

        # Figure out the migration address.
        migration_address = self._get_migration_address(dest)

        # Grab the network info.
        network_info = self.network_api.get_instance_nw_info(context,
                instance_ref, conductor_api=self.conductor_api)

        # Update the system_metadata for migration.
        system_metadata = self._system_metadata_get(instance_ref)
        system_metadata['gc_src_host'] = self.host
        system_metadata['gc_dst_host'] = dest
        self._instance_update(context, instance_uuid,
                              system_metadata=system_metadata)

        # Prepare the destination for live migration.
        # NOTE(dscannell): The instance's host needs to change for the pre_live_migration
        # call in order for the iptable rules for the DHCP server to be correctly setup
        # to allow the destination host to respond to the instance. Its set back to the
        # source after this call. Also note, that this does not update the database so
        # no other processes should be affected.
        instance_ref['host'] = dest
        rpc.call(context, compute_dest_queue,
                 {"method": "pre_live_migration",
                  "version": "2.2",
                  "args": {'instance': instance_ref,
                           'block_migration': False,
                           'disk': None}},
                 timeout=CONF.cobalt_compute_timeout)
        instance_ref['host'] = self.host

        # Bless this instance for migration.
        migration_url, instance_ref = self.bless_instance(context,
                                            instance_ref=instance_ref,
                                            migration_url="mcdist://%s" % migration_address,
                                            migration_network_info=network_info)

        # Run our premigration hook.
        self.vms_conn.pre_migration(context, instance_ref, network_info, migration_url)

        # Migrate floating ips
        try:
            self._migrate_floating_ips(context, instance_ref, self.host, dest)
        except:
            _log_error("migrating floating ips.")
            raise

        try:
            # Launch on the different host. With the non-null migration_url,
            # the launch will assume that all the files are the same places are
            # before (and not in special launch locations).
            #
            # FIXME: Currently we fix a timeout for this operation at 30 minutes.
            # This is a long, long time. Ideally, this should be a function of the
            # disk size or some other parameter. But we will get a response if an
            # exception occurs in the remote thread, so the worse case here is
            # really just the machine dying or the service dying unexpectedly.
            rpc.call(context, co_dest_queue,
                    {"method": "launch_instance",
                     "args": {'instance_ref': instance_ref,
                              'migration_url': migration_url,
                              'migration_network_info': network_info}},
                    timeout=1800)
            changed_hosts = True

        except:
            _log_error("remote launch")

            # Try relaunching on the local host. Everything should still be setup
            # for this to happen smoothly, and the _launch_instance function will
            # not talk to the database until the very end of operation. (Although
            # it is possible that is what caused the failure of launch_instance()
            # remotely... that would be bad. But that VM wouldn't really have any
            # network connectivity).
            self.launch_instance(context,
                                 instance_ref=instance_ref,
                                 migration_url=migration_url,
                                 migration_network_info=network_info)

            # Try two re-assign the floating ips back to the source host.
            try:
                self._migrate_floating_ips(context, instance_ref, dest, self.host)
            except:
                _log_error("undo migration of floating ips")
            changed_hosts = False

        # Teardown any specific migration state on this host.
        # If this does not succeed, we may be left with some
        # memory used by the memory server on the current machine.
        # This isn't ideal but the new VM should be functional
        # and we were probably migrating off this machine for
        # maintenance reasons anyways.
        try:
            self.vms_conn.post_migration(context, instance_ref, network_info, migration_url)
        except:
            _log_error("post migration")

        if changed_hosts:
            # Essentially we want to clean up the instance on the source host. This
            # involves removing it from the libvirt caches, removing it from the
            # iptables, etc. Since we are dealing with the iptables, we need the
            # nova-compute process to handle this clean up. We use the
            # rollback_live_migration_at_destination method of nova-compute because
            # it does exactly was we need but we use the source host (self.host)
            # instead of the destination.
            try:
                # Ensure that the networks have been configured on the destination host.
                self.network_api.setup_networks_on_host(context, instance_ref, host=dest)
                rpc.call(context, compute_source_queue,
                    {"method": "rollback_live_migration_at_destination",
                     "version": "2.2",
                     "args": {'instance': instance_ref}})
            except:
                _log_error("post migration cleanup")

        # Discard the migration artifacts.
        # Note that if this fails, we may leave around bits of data
        # (descriptor in glance) but at least we had a functional VM.
        # There is not much point in changing the state past here.
        # Or catching any thrown exceptions (after all, it is still
        # an error -- just not one that should kill the VM).
        image_refs = self._extract_image_refs(instance_ref)

        self.vms_conn.discard(context, instance_ref["name"], image_refs=image_refs)

    @_lock_call
    def discard_instance(self, context, instance_uuid=None, instance_ref=None):
        """ Discards an instance so that no further instances maybe be launched from it. """

        context = context.elevated()
        self._notify(context, instance_ref, "discard.start")

        # Try to discard the created snapshots
        self._discard_blessed_snapshots(context, instance_ref)
        # Call discard in the backend.
        self.vms_conn.discard(context, instance_ref['name'],
                              image_refs=self._extract_image_refs(instance_ref))

        # Remove the instance.
        self._instance_update(context,
                              instance_uuid,
                              vm_state=vm_states.DELETED,
                              task_state=None,
                              terminated_at=timeutils.utcnow())
        self.conductor_api.instance_destroy(context, instance_ref)
        self._notify(context, instance_ref, "discard.end")

    @_retry_rpc
    def _retry_get_nw_info(self, context, instance_ref):
        return self.network_api.get_instance_nw_info(context, instance_ref,
                conductor_api=self.conductor_api)

    def _instance_network_info(self, context, instance_ref, already_allocated, requested_networks=None):
        """
        Retrieve the network info for the instance. If the info is already_allocated then
        this will simply query for the information. Otherwise, it will ask for new network info
        to be allocated for the instance.
        """

        network_info = None

        if already_allocated:
            network_info = self.network_api.get_instance_nw_info(context,
                    instance_ref, conductor_api=self.conductor_api)

        else:
            # We need to allocate a new network info for the instance.

            # TODO(dscannell): We need to set the is_vpn parameter correctly.
            # This information might come from the instance, or the user might
            # have to specify it. Also, we might be able to convert this to a
            # cast because we are not waiting on any return value.

            is_vpn = False
            try:
                self._instance_update(context, instance_ref['uuid'],
                          task_state=task_states.NETWORKING,
                          host=self.host)
                instance_ref['host'] = self.host
                LOG.debug(_("Making call to network for launching instance=%s"), \
                      instance_ref['name'])
                # In a contested host, this function can block behind locks for
                # a good while. Use our compute_timeout as an upper wait bound
                try:
                    network_info = self.network_api.allocate_for_instance(
                                    context, instance_ref, vpn=is_vpn,
                                    requested_networks=requested_networks,
                                    conductor_api=self.conductor_api)
                except Timeout:
                    LOG.debug(_("Allocate network for instance=%s timed out"),
                                instance_ref['name'])
                    network_info = self._retry_get_nw_info(context, instance_ref)
                LOG.debug(_("Made call to network for launching instance=%s, network_info=%s"),
                      instance_ref['name'], network_info)
            except:
                _log_error("network allocation")

        return network_info

    def _generate_vms_policy_template(self, context, instance):
        instance_type = self.conductor_api.\
            instance_type_get(context, instance['instance_type_id'])
        policy_attrs = (('blessed', instance['uuid']),
                        ('flavor', instance_type['name']),
                        ('tenant', '%(tenant)s'),
                        ('uuid', '%(uuid)s'),)
        return "".join([";%s=%s;" %(key, value)
                        for (key, value) in policy_attrs])


    def _generate_vms_policy_name(self, context, instance, source_instance):
        template = self._generate_vms_policy_template(context, source_instance)
        return template %({'uuid': instance['uuid'],
                           'tenant':instance['project_id']})


    def _setup_block_device_mapping(self, context, instance, bdms):
        """setup volumes for block device mapping."""
        block_device_mapping = []
        swap = None
        ephemerals = []
        for bdm in bdms:
            LOG.debug(_('Setting up bdm %s'), bdm, instance=instance)

            if bdm['no_device']:
                continue
            if bdm['virtual_name']:
                virtual_name = bdm['virtual_name']
                device_name = bdm['device_name']
                assert block_device.is_swap_or_ephemeral(virtual_name)
                if virtual_name == 'swap':
                    swap = {'device_name': device_name,
                            'swap_size': bdm['volume_size']}
                elif block_device.is_ephemeral(virtual_name):
                    eph = {'num': block_device.ephemeral_num(virtual_name),
                           'virtual_name': virtual_name,
                           'device_name': device_name,
                           'size': bdm['volume_size']}
                    ephemerals.append(eph)
                continue

            if ((bdm['snapshot_id'] is not None) and
                (bdm['volume_id'] is None)):
                snapshot = self.volume_api.get_snapshot(context,
                                                        bdm['snapshot_id'])

                from_vol = self.volume_api.get(context,
                                               snapshot['volume_id'])
                new_volume_name = (_('%s@%s') % \
                    (from_vol['display_name'], bdm['snapshot_id']))
                new_volume_description = from_vol.get('display_description', '')

                vol = self.volume_api.create(context,
                                             bdm['volume_size'],
                                             new_volume_name,
                                             new_volume_description,
                                             snapshot)

                # TODO(yamahata): creating volume simultaneously
                #                 reduces creation time?
                # TODO(yamahata): eliminate dumb polling
                while True:
                    volume = self.volume_api.get(context, vol['id'])
                    if volume['status'] != 'creating':
                        break
                    greenthread.sleep(1)
                self.conductor_api.block_device_mapping_update(
                    context, bdm['id'], {'volume_id': vol['id']})
                bdm['volume_id'] = vol['id']

            if bdm['volume_id'] is not None:
                volume = self.volume_api.get(context, bdm['volume_id'])
                self.volume_api.check_attach(context, volume,
                                                      instance=instance)
                cinfo = self.compute_manager._attach_volume_boot(context,
                                                                 instance,
                                                                 volume,
                                                                 bdm['device_name'])
                if 'serial' not in cinfo:
                    cinfo['serial'] = bdm['volume_id']
                self.conductor_api.block_device_mapping_update(
                        context, bdm['id'],
                        {'connection_info': jsonutils.dumps(cinfo)})
                bdmap = {'connection_info': cinfo,
                         'mount_device': bdm['device_name'],
                         'delete_on_termination': bdm['delete_on_termination']}
                block_device_mapping.append(bdmap)

        block_device_info = {
            'root_device_name': instance['root_device_name'],
            'swap': swap,
            'ephemerals': ephemerals,
            'block_device_mapping': block_device_mapping
        }

        return block_device_info

    @_lock_call
    def launch_instance(self, context, instance_uuid=None, instance_ref=None,
                        params=None, migration_url=None, migration_network_info=None):
        """
        Construct the launched instance, with uuid instance_uuid. If migration_url is not none then
        the instance will be launched using the memory server at the migration_url
        """

        context = context.elevated()
        if params == None:
            params = {}

        # note(dscannell): The target is in pages so we need to convert the value
        # If target is set as None, or not defined, then we default to "0".
        target = str(params.get("target", "0"))
        if target != "0":
            try:
                target = str(memory_string_to_pages(target))
            except ValueError as e:
                LOG.warn(_('%s -> defaulting to no target'), str(e))
                target = "0"

        if migration_url:
            # Update the instance state to be migrating. This will be set to
            # active again once it is completed in do_launch() as per all
            # normal launched instances.
            source_instance_ref = instance_ref

        else:
            self._notify(context, instance_ref, "launch.start")

            # Create a new launched instance.
            source_instance_ref = self._get_source_instance(context,
                                                            instance_ref)

        try:
            # NOTE(dscannell): This will construct the block_device_info object
            # that gets passed to build/attached the volumes to the launched
            # instance. Note that this method will also create full volumes our
            # of any snapshot referenced by the instance's block_device_mapping.
            bdms = self.conductor_api.\
                block_device_mapping_get_all_by_instance(context, instance_ref)
<<<<<<< HEAD
            block_device_info = self.compute_manager._prep_block_device(context,
                                                                        instance_ref,
                                                                        bdms)
=======
            block_device_info = self._setup_block_device_mapping(context,
                                                                 instance_ref,
                                                                 bdms)
>>>>>>> 57355272
        except:
            # Since this creates volumes there are host of issues that can go wrong
            # (e.g. cinder is down, quotas have been reached, snapshot deleted, etc).
            _log_error("setting up block device mapping")
            if not(migration_url):
                self._instance_update(context, instance_ref['uuid'],
                                      vm_state=vm_states.ERROR,
                                      task_state=None)
            raise

        # Extract the image ids from the source instance.
        image_refs = self._extract_image_refs(source_instance_ref)
        lvm_info = self._extract_lvm_info(source_instance_ref)
        requested_networks = self._extract_requested_networks(source_instance_ref)

        if migration_network_info != None:
            # (dscannell): Since this migration_network_info came over the wire we need
            # to hydrate it back into a full NetworkInfo object.
            network_info = network_model.NetworkInfo.hydrate(migration_network_info)
        else:
            network_info = self._instance_network_info(context, instance_ref,
                                                       migration_url != None,
                                                       requested_networks=requested_networks)
            if network_info == None:
                # An error would have occured acquiring the instance network info. We should
                # mark the instances as error and return because there is nothing else we can do.
                self._instance_update(context, instance_ref['uuid'],
                                      vm_state=vm_states.ERROR,
                                      task_state=None)
                return

            # Update the task state to spawning from networking.
            self._instance_update(context, instance_ref['uuid'],
                                  task_state=task_states.SPAWNING)

        try:
            # The main goal is to have the nova-compute process take ownership of setting up
            # the networking for the launched instance. This ensures that later changes to the
            # iptables can be handled directly by nova-compute. The method "pre_live_migration"
            # essentially sets up the networking for the instance on the destination host. We
            # simply send this message to nova-compute running on the same host (self.host)
            # and pass in block_migration:false and disk:none so that no disk operations are
            # performed.
            #
            # TODO(dscannell): How this behaves with volumes attached is an unknown. We currently
            # do not support having volumes attached at launch time, so we should be safe in
            # this regard.
            #
            # NOTE(amscanne): This will happen prior to launching in the migration code, so
            # we don't need to bother with this call in that case.
            if not(migration_url):
                rpc.call(context,
                    rpc.queue_get_for(context, CONF.compute_topic, self.host),
                    {"method": "pre_live_migration",
                     "version": "2.2",
                     "args": {'instance': instance_ref,
                              'block_migration': False,
                              'disk': None}},
                    timeout=CONF.cobalt_compute_timeout)

            vms_policy = self._generate_vms_policy_name(context, instance_ref,
                                                        source_instance_ref)
            self.vms_conn.launch(context,
                                 source_instance_ref['name'],
                                 instance_ref,
                                 network_info,
                                 target=target,
                                 migration_url=migration_url,
                                 image_refs=image_refs,
                                 params=params,
                                 vms_policy=vms_policy,
                                 block_device_info=block_device_info,
                                 lvm_info=lvm_info)

            if not(migration_url):
                self._notify(context, instance_ref, "launch.end", network_info=network_info)
        except Exception, e:
            _log_error("launch")
            if not(migration_url):
                self._instance_update(context,
                                      instance_uuid,
                                      vm_state=vm_states.ERROR,
                                      host=self.host,
                                      node=self.nodename,
                                      task_state=None)
            raise e

        try:
            # Perform our database update.
            power_state = self.compute_manager._get_power_state(context, instance_ref)
            update_params = {'power_state': power_state,
                             'vm_state': vm_states.ACTIVE,
                             'host': self.host,
                             'node': self.nodename,
                             'task_state': None}
            if not(migration_url):
                update_params['launched_at'] = timeutils.utcnow()
            self._instance_update(context,
                                  instance_uuid,
                                  **update_params)

        except:
            # NOTE(amscanne): In this case, we do not throw an exception.
            # The VM is either in the BUILD state (on a fresh launch) or in
            # the MIGRATING state. These cases will be caught by the _refresh_host()
            # function above because it would technically be wrong to destroy
            # the VM at this point, we simply need to make sure the database
            # is updated at some point with the correct state.
            _log_error("post launch update")

    @_lock_call
    def export_instance(self, context, instance_uuid=None, instance_ref=None, image_id=None):
        """
         Fills in the the image record with the blessed artifacts of the object
        """
        # Basically just make a call out to vmsconn (proper version, etc) to fill in the image
        self.vms_conn.export_instance(context, instance_ref, image_id,
                                      self._extract_image_refs(instance_ref))

    @_lock_call
    def import_instance(self, context, instance_uuid=None, instance_ref=None, image_id=None):
        """
        Import the instance
        """

        # Download the image_id, load it into vmsconn (the archive). Vmsconn will spit out the blessed
        # artifacts and we need to then upload them to the image service if that is what we are
        # using.
        image_ids = self.vms_conn.import_instance(context, instance_ref, image_id)
        image_ids_str = ','.join(image_ids)
        system_metadata = self._system_metadata_get(instance_ref)
        system_metadata['images'] = image_ids_str
        self._instance_update(context, instance_uuid, vm_state='blessed',
                              system_metadata=system_metadata)

    def install_policy(self, context, policy_ini_string=None):
        """
        Install new vmspolicyd policy definitions on the host.
        """
        try:
            self.vms_conn.install_policy(policy_ini_string)
        except Exception, ex:
            LOG.error(_("Policy install failed: %s"), ex)
            raise ex<|MERGE_RESOLUTION|>--- conflicted
+++ resolved
@@ -1056,15 +1056,9 @@
             # of any snapshot referenced by the instance's block_device_mapping.
             bdms = self.conductor_api.\
                 block_device_mapping_get_all_by_instance(context, instance_ref)
-<<<<<<< HEAD
             block_device_info = self.compute_manager._prep_block_device(context,
                                                                         instance_ref,
                                                                         bdms)
-=======
-            block_device_info = self._setup_block_device_mapping(context,
-                                                                 instance_ref,
-                                                                 bdms)
->>>>>>> 57355272
         except:
             # Since this creates volumes there are host of issues that can go wrong
             # (e.g. cinder is down, quotas have been reached, snapshot deleted, etc).
