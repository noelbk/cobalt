--- conflicted
+++ resolved
@@ -45,13 +45,10 @@
 
         # Mock out all of the policy enforcement (the tests don't have a defined policy)
         utils.mock_policy()
-<<<<<<< HEAD
-=======
 
         # Mock quota checking
         utils.mock_quota()
 
->>>>>>> 4ff9aa06
         self.gridcentric_api = gc_api.API()
         self.context = nova_context.RequestContext('fake', 'fake', True)
         utils.create_gridcentric_service(self.context)
@@ -478,7 +475,8 @@
             pass
 
     def test_launch_multiple(self):
-        for num in [1, 2, 10]:
+        # Note difference wrt Essex
+        for num in [1, 5]:
             blessed_instance_uuid = utils.create_blessed_instance(self.context)
             self.gridcentric_api.launch_instance(self.context,
                                                  blessed_instance_uuid,
