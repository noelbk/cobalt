# Copyright 2011 Gridcentric Inc.
# All Rights Reserved.
#
#    Licensed under the Apache License, Version 2.0 (the "License"); you may
#    not use this file except in compliance with the License. You may obtain
#    a copy of the License at
#
#         http://www.apache.org/licenses/LICENSE-2.0
#
#    Unless required by applicable law or agreed to in writing, software
#    distributed under the License is distributed on an "AS IS" BASIS, WITHOUT
#    WARRANTIES OR CONDITIONS OF ANY KIND, either express or implied. See the
#    License for the specific language governing permissions and limitations
#    under the License.


"""Handles all requests relating to Cobalt functionality."""
import random
import sys

from nova import availability_zones
from nova import exception
from nova import compute
from nova import context
from nova import policy
from nova import quota
from nova import utils
<<<<<<< HEAD
from nova.compute import flavors
=======
from nova.compute import instance_types
from nova.compute import power_state
>>>>>>> a11bfd6c
from nova.compute import task_states
from nova.compute import vm_states
from nova.db import base
from nova.network.security_group import openstack_driver as sg_driver
from nova.objects import instance as instance_obj
from nova.openstack.common import jsonutils
from nova.openstack.common import log as logging
from nova.openstack.common import rpc
from nova.openstack.common import timeutils
from nova.openstack.common.gettextutils import _
from nova.scheduler import rpcapi as scheduler_rpcapi

from oslo.config import cfg

from . import image

from nova.openstack.common.gettextutils import _

# New API capabilities should be added here

CAPABILITIES = ['user-data',
                'launch-name',
                'availability-zone',
                'num-instances',
                'bless-name',
                'launch-key',
                'import-export',
                'scheduler-hints',
                'install-policy',
                'supports-volumes',
                ]

LOG = logging.getLogger('nova.cobalt.api')
CONF = cfg.CONF

cobalt_api_opts = [
               cfg.StrOpt('cobalt_topic',
               default='cobalt',
               help='the topic Cobalt nodes listen on') ]
CONF.register_opts(cobalt_api_opts)

class API(base.Base):
    """API for interacting with the cobalt manager."""

    # Allow passing in dummy image_service, but normally use the default
    def __init__(self, image_service=None, **kwargs):
        super(API, self).__init__(**kwargs)
        self.compute_api = compute.API()
        self.image_service = image_service if image_service is not None else image.ImageService()
        self.scheduler_rpcapi = scheduler_rpcapi.SchedulerAPI()
        self.CAPABILITIES = CAPABILITIES
        self.sg_api = sg_driver.get_openstack_security_group_driver()

        # Fixup an power-states related to blessed instances.
        elevated = context.get_admin_context()
        instances = self.compute_api.get_all(elevated,
                                             {'deleted':False})
        for instance in instances:
            if instance['power_state'] == None:
                # (dscannell) We need to update the power_state to something
                # valid. Since it is a blessed instance we simply update its
                # state to 'no state'.
                self.db.instance_update(elevated, instance['uuid'],
                                        {'power_state':power_state.NOSTATE})
            # (rui-lin) Host or nova-gc process failure during bless can cause
            # source instance to be undeletable and stuck in 'blessing' state,
            # so we clear state to default and allow it to be deleted if needed
            if instance['vm_state'] == vm_states.ACTIVE:
                if instance['task_state'] == "blessing":
                    self.db.instance_update(elevated, instance['uuid'],
                        {'disable_terminate':False,'task_state':'None'})


    def get_info(self):
        return {'capabilities': self.CAPABILITIES}

    def get(self, context, instance_uuid):
        """Get a single instance with the given instance_uuid."""
        rv = self.db.instance_get_by_uuid(context, instance_uuid)
        return dict(rv.iteritems())

    def _cast_cobalt_message(self, method, context, instance, host=None,
                              params=None):
        """Generic handler for RPC casts to cobalt topic. This does not block for a response.

        :param params: Optional dictionary of arguments to be passed to the
                       cobalt worker

        :returns: None
        """
        if not params:
            params = {}
        if not host:
            host = instance['host']
        if not host:

            queue = CONF.cobalt_topic
        else:
            queue = rpc.queue_get_for(context, CONF.cobalt_topic, host)

        params['instance_uuid'] = instance['uuid']
        kwargs = {'method': method, 'args': params}
        rpc.cast(context, queue, kwargs)

    def _acquire_addition_reservation(self, context, instance, num_requested=1):
        # Check the quota to see if we can launch a new instance.
        instance_type = flavors.extract_flavor(instance)

        # check against metadata
        metadata = self.db.instance_metadata_get(context, instance['uuid'])
        self.compute_api._check_metadata_properties_quota(context, metadata)
        # Grab a reservation for a single instance
        max_count, reservations = self.compute_api._check_num_instances_quota(context,
                                                                              instance_type,
                                                                              num_requested,
                                                                              num_requested)
        return reservations

    def _acquire_subtraction_reservation(self, context, instance):
        return quota.QUOTAS.reserve(context, instances= -1, ram= -instance['memory_mb'],
                                    cores= -instance['vcpus'])

    def _commit_reservation(self, context, reservations):
        quota.QUOTAS.commit(context, reservations)

    def _rollback_reservation(self, context, reservations):
        quota.QUOTAS.rollback(context, reservations)

    def _parse_block_device_mapping(self, block_device_mappings):
        """Translate bdm into list of dicts for the benefit of the scheduler
           rpc api on the server side."""
        bdm = []
        for mapping in block_device_mappings:
            bdm.append({
                'device_name': mapping['device_name'],
                'delete_on_termination':
                    mapping.get('delete_on_termination', True),
                'source_type': mapping.get('source_type'),
                'destination_type': mapping.get('destination_type'),
                'guest_format': mapping.get('guest_format'),
                'device_type': mapping.get('device_type'),
                'disk_bus': mapping.get('disk_bus'),
                'boot_index': mapping.get('boot_index'),
                'image_id': mapping.get('image_id'),
                # The snapshot id / volume id will be re-written once the bless / launch completes.
                # For now we just copy over the data from the source instance.
                'snapshot_id': mapping.get('snapshot_id', None),
                'volume_id': mapping.get('volume_id', None),
                'volume_size': mapping.get('volume_size', None),
                'no_device': mapping.get('no_device', None),
                'connection_info': mapping.get('connection_info', None)

            })
        return bdm

    def _copy_instance(self, context, instance, new_name, launch=False,
                       new_user_data=None, security_groups=None, key_name=None,
                       launch_index=0, availability_zone=None):
        # (OmgLag): Basically we want to copy all of the information from
        # instance with provided instance into a new instance. This is because
        # we are basically "cloning" the vm as far as all the properties are
        # concerned.

        image_ref = instance.get('image_ref', '')
        if image_ref == '':
            image_ref = instance.get('image_id', '')


        system_metadata = {}
        for data in instance.get('system_metadata', []):
            # (dscannell) Do not copy over the system metadata that we setup
            # on an instance. This is important when doing clone-of-clones.
            if data['key'] not in ['blessed_from', 'launched_from']:
                system_metadata[data['key']] = data['value']

        metadata = {}
        # We need to record the launched_from / blessed_from in both the
        # metadata and system_metadata. It needs to be in the metadata so
        # that we can we can query the database to support list-blessed
        # and list-launched operations. It needs to be in the system
        # metadata so that the manager can access it.
        if launch:
            metadata['launched_from'] = '%s' % (instance['uuid'])
            system_metadata['launched_from'] = '%s' % (instance['uuid'])
        else:
            metadata['blessed_from'] = '%s' % (instance['uuid'])
            system_metadata['blessed_from'] = '%s' % (instance['uuid'])

        if key_name is None:
            key_name = instance.get('key_name', '')
            key_data = instance.get('key_data', '')
        else:
            key_pair = self.db.key_pair_get(context, context.user_id, key_name)
            key_data = key_pair['public_key']

        if availability_zone is None:
            availability_zone = instance['availability_zone']

        instance_params = {
           'reservation_id': utils.generate_uid('r'),
           'image_ref': image_ref,
           'ramdisk_id': instance.get('ramdisk_id', ''),
           'kernel_id': instance.get('kernel_id', ''),
           'vm_state': vm_states.BUILDING,
           'user_id': context.user_id,
           'project_id': context.project_id,
           'launched_at': None,
           'instance_type_id': instance['instance_type_id'],
           'memory_mb': instance['memory_mb'],
           'vcpus': instance['vcpus'],
           'root_gb': instance['root_gb'],
           'ephemeral_gb': instance['ephemeral_gb'],
           'display_name': new_name,
           'hostname': utils.sanitize_hostname(new_name),
           'display_description': instance['display_description'],
           'user_data': new_user_data or '',
           'key_name': key_name,
           'key_data': key_data,
           'locked': False,
           'metadata': metadata,
           'availability_zone': availability_zone,
           'os_type': instance['os_type'],
           'host': None,
           'system_metadata': system_metadata,
           'launch_index': launch_index,
           'root_device_name': instance['root_device_name'],
           'power_state': power_state.NOSTATE,
           'vm_mode': instance['vm_mode'],
           'architecture': instance['architecture'],
           'access_ip_v4': instance['access_ip_v4'],
           'access_ip_v6': instance['access_ip_v6'],
           'config_drive': instance['config_drive'],
           'default_ephemeral_device': instance['default_ephemeral_device'],
           'default_swap_device': instance['default_swap_device'],
           'auto_disk_config': instance['auto_disk_config'],
           # Set disable_terminate on bless so terminate in nova-api barfs on a
           # blessed instance.
           'disable_terminate': not launch,
        }

        new_instance = instance_obj.Instance()
        new_instance.update(instance_params)
        if security_groups != None:
            self.sg_api.populate_security_groups(new_instance,
                                                 security_groups)
        new_instance.create(context)
        nw_info = instance['info_cache'].get('network_info')
        self.db.instance_info_cache_update(context, new_instance['uuid'],
                                           {'network_info': nw_info})

        # (dscannell) We need to reload the instance reference in order for it to be associated with
        # the database session of lazy-loading.
        new_instance = self.db.instance_get(context, new_instance.id)

        elevated = context.elevated()

        # Create a copy of all the block device mappings
        block_device_mappings =\
            self.db.block_device_mapping_get_all_by_instance(context,
                                                             instance['uuid'])
        block_device_mappings =\
            self._parse_block_device_mapping(block_device_mappings)
        for bdev in block_device_mappings:
            bdev['instance_uuid'] = new_instance['uuid']
            self.db.block_device_mapping_create(elevated, bdev, legacy=False)

        return new_instance

    def _instance_metadata(self, context, instance):
        """ Returns the instance metadata as a {key:value} dict """

        result = {}
        for record in instance.get('metadata', []):
            # record is of type nova.db.models.InstanceMetadata
            result[record.key] = record.value
        return result

    def _instance_metadata_update(self, context, instance_uuid, metadata):
        """ Updates the instance metadata """

        return self.db.instance_metadata_update(context, instance_uuid, metadata, True)

    def _next_clone_num(self, context, instance):
        """ Returns the next clone number for the instance """

        metadata = self._instance_metadata(context, instance)
        clone_num = int(metadata.get('last_clone_num', -1)) + 1
        metadata['last_clone_num'] = clone_num
        self._instance_metadata_update(context, instance['uuid'], metadata)

        LOG.debug(_("Instance %s has new clone num=%s"), instance['uuid'], clone_num)
        return clone_num

    def _is_instance_blessed(self, context, instance):
        """ Returns True if this instance is blessed, False otherwise. """
        metadata = self._instance_metadata(context, instance)
        return 'blessed_from' in metadata

    def _is_instance_blessing(self, context, instance):
        """ Returns True if this instance is being blessed, False otherwise. """
        return instance['task_state'] == 'blessing'

    def _is_instance_launched(self, context, instance):
        """ Returns True if this instance is launched, False otherwise """
        metadata = self._instance_metadata(context, instance)
        return "launched_from" in metadata

    def _list_cobalt_hosts(self, context, availability_zone=None):
        """ Returns a list of all the hosts known to openstack running the cobalt service. """
        admin_context = context.elevated()
        services = self.db.service_get_all_by_topic(admin_context, CONF.cobalt_topic)

        if availability_zone is not None and ':' in availability_zone:
            parts = availability_zone.split(':')
            if len(parts) > 2:
                raise exception.NovaException(_('Invalid availability zone'))
            az = parts[0]
            host = parts[1]
            if (az, host) in [(srv['availability_zone'], srv['host']) for srv in services]:
                return [host]
            else:
                return []

        hosts = []
        for srv in services:
            in_availability_zone =  availability_zone is None or \
                                    availability_zone == \
                                            availability_zones.get_host_availability_zone(context,srv['host'])

            if srv['host'] not in hosts and in_availability_zone:
                hosts.append(srv['host'])
        return hosts

    def bless_instance(self, context, instance_uuid, params=None):
        if params is None:
            params = {}

        # Setup the DB representation for the new VM.
        instance = self.get(context, instance_uuid)

        is_blessed = self._is_instance_blessed(context, instance)
        is_launched = self._is_instance_launched(context, instance)
        if is_blessed:
            # The instance is already blessed. We can't rebless it.
            raise exception.NovaException(_(("Instance %s is already a live image.") % instance_uuid))
        elif instance['vm_state'] != vm_states.ACTIVE:
            # The instance is not active. We cannot bless a non-active instance.
            raise exception.NovaException(_(("Instance %s is not active. " +
                                      "Cannot create a live image from a non-active instance.") % instance_uuid))

        reservations = self._acquire_addition_reservation(context, instance)
        try:
            clonenum = self._next_clone_num(context, instance)
            name = params.get('name')
            if name is None:
                name = "%s-%s" % (instance['display_name'], str(clonenum))
            new_instance = self._copy_instance(context, instance, name,
                                               launch=False)

            LOG.debug(_("Casting cobalt message for bless_instance") % locals())
            self._cast_cobalt_message('bless_instance', context, new_instance,
                                       host=instance['host'])
            self._commit_reservation(context, reservations)
        except:
            ei = sys.exc_info()
            self._rollback_reservation(context, reservations)
            raise ei[0], ei[1], ei[2]


        # We reload the instance because the manager may have change its state (most likely it
        # did).
        return self.get(context, new_instance['uuid'])

    def discard_instance(self, context, instance_uuid):
        LOG.debug(_("Casting cobalt message for discard_instance") % locals())

        instance = self.get(context, instance_uuid)
        if not self._is_instance_blessed(context, instance):
            # The instance is not blessed. We can't discard it.
            raise exception.NovaException(_(("Instance %s is not a live image. " +
                                     "Cannot discard a regular instance.") % instance_uuid))
        elif len(self.list_launched_instances(context, instance_uuid)) > 0:
            # There are still launched instances based off of this one.
            raise exception.NovaException(_(("Instance %s still has launched instances. " +
                                     "Cannot discard an instance with remaining launched ones.") %
                                     instance_uuid))

        old, updated = self.db.instance_update_and_get_original(context, instance_uuid,
                                                                {'task_state':task_states.DELETING})
        reservations = None
        if old['task_state'] != task_states.DELETING:
            # To avoid double counting if discard is called twice, we check if the instance
            # was already being discarded. If it was not, then we need to handle the quotas,
            # otherwise we can skip it.
            reservations = self._acquire_subtraction_reservation(context, instance)
        try:
            self._cast_cobalt_message('discard_instance', context, instance)
            self._commit_reservation(context, reservations)
        except:
            ei = sys.exc_info()
            self._rollback_reservation(context, reservations)
            raise ei[0], ei[1], ei[2]

    def launch_instance(self, context, instance_uuid, params={}):
        pid = context.project_id
        uid = context.user_id

        instance = self.get(context, instance_uuid)
        if not(self._is_instance_blessed(context, instance)):
            # The instance is not blessed. We can't launch new instances from it.
            raise exception.NovaException(
                  _(("Instance %s is not a live image. " +
                     "Please create a live image to launch from it.") % instance_uuid))

        # Set up security groups to be added - we are passed in names, but need ID's
        security_groups = params.pop('security_groups', None)
        if security_groups is None or len(security_groups) == 0:
            security_groups = ['default']
        self.compute_api._check_requested_secgroups(context, security_groups)

        num_instances = params.pop('num_instances', 1)

        try:
            i_list = range(num_instances)
            if len(i_list) == 0:
                raise exception.NovaException(_('num_instances must be at least 1'))
        except TypeError:
            raise exception.NovaException(_('num_instances must be an integer'))
        reservations = self._acquire_addition_reservation(context, instance, num_instances)

        try:
            launch_instances = []
            # We are handling num_instances in this (odd) way because this is how
            # standard nova handles it.
            availability_zone, forced_host, forced_node = \
                    self.compute_api._handle_availability_zone(
                                                context,
                                                params.get('availability_zone'))
            filter_properties = { 'scheduler_hints' :
                                    params.pop('scheduler_hints', {}) }
            if forced_host:
                policy.enforce(context, 'compute:create:forced', {})
                filter_properties['force_hosts'] = [forced_host]

            for i in xrange(num_instances):
                instance_params = params.copy()
                # Create a new launched instance.
                launch_instances.append(self._copy_instance(context, instance,
                    instance_params.get('name', "%s-%s" %\
                                        (instance['display_name'], "clone")),
                    launch=True,
                    new_user_data=instance_params.pop('user_data', None),
                    security_groups=security_groups,
                    key_name=instance_params.pop('key_name', None),
                    launch_index=i,
                    # Note this is after groking by handle_az above
                    availability_zone=availability_zone))

            request_spec = self._create_request_spec(context, launch_instances,
                                                     security_groups)
            hosts = self.scheduler_rpcapi.select_hosts(context,request_spec,
                                                       filter_properties)

            for host, launch_instance in zip(hosts, launch_instances):
                self._cast_cobalt_message('launch_instance', context,
                    launch_instance, host,
                    { "params" : params })

            self._commit_reservation(context, reservations)
        except:
            ei = sys.exc_info()
            self._rollback_reservation(context, reservations)
            raise ei[0], ei[1], ei[2]

        return self.get(context, launch_instances[0]['uuid'])

    def _create_request_spec(self, context, instances, security_groups):
        """ Creates a scheduler request spec for the launch instances."""
        # Use the first instance as a representation for the entire group of
        # instances in the request.
        instance = instances[0]
        instance_type = self.db.flavor_get(context,
                                           instance['instance_type_id'])
        image_ref = instance['image_ref']
        if image_ref:
            image = self.image_service.show(context, instance['image_ref'])
        else:
            image = {}
        bdm = self.db.block_device_mapping_get_all_by_instance(context,
                                                            instance['uuid'])
        bdm = self._parse_block_device_mapping(bdm)

        # Remove or correctly serialize python objects from
        # instance_properties. Some message buses (such as qpid) are incapable
        # of serializing generic python objects.
        instance_properties = dict(instance.iteritems())
        del instance_properties['info_cache']
        instance_properties['security_groups'] = security_groups
        instance_properties['metadata'] = dict((entry.key, entry.value)
                            for entry in instance_properties['metadata'])
        instance_properties['system_metadata'] = dict((entry.key, entry.value)
                            for entry in instance_properties['system_metadata'])

        return {
            'image': jsonutils.to_primitive(image),
            'instance_properties': instance_properties,
            'instance_type': instance_type,
            'instance_uuids': [i['uuid'] for i in instances],
            'block_device_mapping': bdm,
            'security_group': security_groups
        }

    def _find_migration_target(self, context, instance_host, dest):
        cobalt_hosts = self._list_cobalt_hosts(context)

        if dest == None:
            # We will pick a random host.
            if instance_host in cobalt_hosts:
                # We cannot migrate to ourselves so take that host out of the list.
                cobalt_hosts.remove(instance_host)

            if len(cobalt_hosts) == 0:
                raise exception.NovaException(_("There are no available hosts for the migration target."))
            random.shuffle(cobalt_hosts)
            dest = cobalt_hosts[0]

        elif dest not in cobalt_hosts:
            raise exception.NovaException(_("Cannot migrate to host %s because it is not running the"
                                    " cobalt service.") % dest)
        elif dest == instance_host:
            raise exception.NovaException(_("Unable to migrate to the same host."))

        return dest

    def migrate_instance(self, context, instance_uuid, dest):
        # Grab the DB representation for the VM.
        instance = self.get(context, instance_uuid)

        if instance['task_state'] == task_states.MIGRATING:
            raise exception.NovaException(
                              _("Unable to migrate instance %s because it is already migrating.") %
                              instance_uuid)
        elif instance['vm_state'] != vm_states.ACTIVE:
            raise exception.NovaException(_("Unable to migrate instance %s because it is not active") %
                                  instance_uuid)
        dest = self._find_migration_target(context, instance['host'], dest)

        self.db.instance_update(context, instance['uuid'], {'task_state':task_states.MIGRATING})
        LOG.debug(_("Casting cobalt message for migrate_instance") % locals())
        self._cast_cobalt_message('migrate_instance', context,
                                       instance, host=instance['host'],
                                       params={"dest" : dest})

    def list_launched_instances(self, context, instance_uuid):
        # Assert that the instance with the uuid actually exists.
        self.get(context, instance_uuid)
        filter = {
                  'metadata':{'launched_from':'%s' % instance_uuid},
                  'deleted':False
                  }
        launched_instances = self.compute_api.get_all(context, filter)
        return launched_instances

    def list_blessed_instances(self, context, instance_uuid):
        # Assert that the instance with the uuid actually exists.
        self.get(context, instance_uuid)
        filter = {
                  'metadata':{'blessed_from':'%s' % instance_uuid},
                  'deleted':False
                  }
        blessed_instances = self.compute_api.get_all(context, filter)
        return blessed_instances

    def check_delete(self, context, instance_uuid):
        """ Raises an error if the instance uuid is blessed. """
        try:
            instance = self.get(context, instance_uuid)
            if self._is_instance_blessed(context, instance):
                raise exception.NovaException("Cannot delete a live image. "
                                              "Please discard it instead.")
            if self._is_instance_blessing(context, instance):
                raise exception.NovaException("Cannot delete while blessing. "
                                              "Please try again later.")
        except exception.InstanceNotFound:
            # NOTE(dscannell): Ignore this error because this can race with
            #                  actual deletion of the instance. If the instance
            #                  can no longer be found then it is deleted and
            #                  there is no need to alert the user by raising
            #                  an exception.
            pass

    def export_blessed_instance(self, context, instance_uuid):
        """
        Exports the blessed instance in a format that can be imported.
        This is useful for moving a blessed instance between clouds.
        """
        # Ensure that the instance_uuid is blessed
        instance = self.get(context, instance_uuid)
        if not(self._is_instance_blessed(context, instance)):
            # The instance is not blessed. Cannot export it.
            raise exception.NovaException(_("Instance %s is not a live image. " + \
                  "Only live images can be exported.") % instance_uuid)

        # Create an image record to store the blessed artifacts for this instance
        # and call to nova-gc to populate the record

        # Create the image in the image_service.
        image_name = '%s-export' % instance['display_name']
        image_id = self.image_service.create(context, image_name)

        self._cast_cobalt_message("export_instance", context, instance, params={'image_id': image_id})

        # Copy these fields directly
        fields = set([
            'image_ref',
            'vm_state',
            'memory_mb',
            'vcpus',
            'root_gb',
            'ephemeral_gb',
            'display_name',
            'display_description',
            'user_data',
            'key_name',
            'key_data',
            'locked',
            'availability_zone',
            'os_type',
            'project_id',
            'user_id',
            'power_state'
        ])

        return {
            'fields': dict((field, instance[field]) for field in fields
                                                    if (field in instance)),
            'metadata': dict((entry.key, entry.value)
                                for entry in instance['metadata']),
            'system_metadata': dict((entry.key, entry.value)
                                for entry in instance['system_metadata']),
            'flavor_name': self.compute_api.db.flavor_get(context,
                                          instance['instance_type_id'])['name'],
            'export_image_id': image_id,
        }

    def import_blessed_instance(self, context, data):
        """
        Imports the instance as a new blessed instance.
        """

        # NOTE(dscannell) we need to do all the bless quota stuff around here because
        # we are essentially creating a new blessed instance into the system.

        fields = data['fields']
        fields['disable_terminate'] = True

        if not context.is_admin:
            fields['project_id'] = context.project_id
            fields['user_id'] = context.user_id

        flavor_name = data['flavor_name']

        try:
            inst_type = self.compute_api.db.\
                                 flavor_get_by_name(context, flavor_name)
        except exception.InstanceTypeNotFoundByName:
            raise exception.NovaException(_('Flavor could not be found: %s' \
                                                                 % flavor_name))

        fields['instance_type_id'] = inst_type['id']

        instance = self.db.instance_create(context, data['fields'])
        LOG.debug(_("Imported new instance %s" % (instance)))
        self._instance_metadata_update(context, instance['uuid'],
                                                               data['metadata'])
        self.db.instance_update(context, instance['uuid'],
                                {'vm_state':vm_states.BUILDING,
                                 'system_metadata': data['system_metadata']})

        self._cast_cobalt_message('import_instance', context,
                 instance, params={'image_id': data['export_image_id']})

        return self.get(context, instance['uuid'])

    def install_policy(self, context, policy_ini_string, wait):
        validated = False
        faults = []
        for host in self._list_cobalt_hosts(context):
            queue = rpc.queue_get_for(context, CONF.cobalt_topic, host)
            args = {
                "method": "install_policy",
                "args" : { "policy_ini_string": policy_ini_string },
            }

            if (not validated) or wait:
                try:
                    rpc.call(context, queue, args)
                    validated = True
                except Exception, ex:
                    faults.append((host, str(ex)))
                    if not wait:
                        raise exception.NovaException(
                            _("Failed to install policy on host %s: %s" % \
                                (host, str(ex))))
            else:
                rpc.cast(context, queue, args)

        if len(faults) > 0:
            raise exception.NovaException(
                _("Failed to install policy on %d hosts, faults:\n%s") % \
                    (len(faults), '\n'.join([ host + ": " + str(fault).strip()
                        for host, fault in faults ])))

    def _find_boot_host(self, context, metadata):

        co_hosts = self._list_cobalt_hosts(context)
        if metadata == None or 'gc:target_host' not in metadata:
            # Find a random host that is running the cobalt services.
            random.shuffle(co_hosts)
            target_host = co_hosts[0]
        else:
            # Ensure that the target host is running the gridcentic service.
            target_host = metadata['gc:target_host']
            if target_host not in co_hosts:
                raise exception.NovaException(
                              _("Only able to launch on hosts running the cobalt service."))
        return target_host

    def create(self, context, *args, **kwargs):
        """
        This will create a new instance on a target host if one is specified in the
        gc:target-host metadata field.
        """

        if not context.is_admin:
            raise exception.NovaException(_("This feature is restricted to only admin users."))
        metadata = kwargs.get('metadata', None)
        target_host = self._find_boot_host(context, metadata)

        # Normally the compute_api would send a message to the sceduler. In this case since
        # we have a target host, we'll just explicity send a message to that compute manager.
        compute_api = compute.API()
        def host_schedule(rpc_method,
                    context, base_options,
                    instance_type,
                    availability_zone, injected_files,
                    admin_password, image,
                    num_instances,
                    requested_networks,
                    block_device_mapping,
                    security_group,
                    filter_properties):

            instance_uuid = base_options.get('uuid')
            now = timeutils.utcnow()
            self.db.instance_update(context, instance_uuid,
                               {'host': target_host,
                                'scheduled_at': now})

            rpc.cast(context, rpc.queue_get_for(context, CONF.compute_topic, target_host),
                     {"method": "run_instance",
                      "args": {"instance_uuid": instance_uuid,
                       "availability_zone": availability_zone,
                       "admin_password": admin_password,
                       "injected_files": injected_files,
                       "requested_networks": requested_networks}})

            # Instance was already created before calling scheduler
            return self.get(context, instance_uuid)

        # Stub out the call to the scheduler and then delegate the rest of the work to the
        # compute api.
        compute_api._schedule_run_instance = host_schedule
        return compute_api.create(context, *args, **kwargs)<|MERGE_RESOLUTION|>--- conflicted
+++ resolved
@@ -25,12 +25,8 @@
 from nova import policy
 from nova import quota
 from nova import utils
-<<<<<<< HEAD
 from nova.compute import flavors
-=======
-from nova.compute import instance_types
 from nova.compute import power_state
->>>>>>> a11bfd6c
 from nova.compute import task_states
 from nova.compute import vm_states
 from nova.db import base
