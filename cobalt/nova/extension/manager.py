# Copyright 2011 Gridcentric Inc.
# All Rights Reserved.
#
#    Licensed under the Apache License, Version 2.0 (the "License"); you may
#    not use this file except in compliance with the License. You may obtain
#    a copy of the License at
#
#         http://www.apache.org/licenses/LICENSE-2.0
#
#    Unless required by applicable law or agreed to in writing, software
#    distributed under the License is distributed on an "AS IS" BASIS, WITHOUT
#    WARRANTIES OR CONDITIONS OF ANY KIND, either express or implied. See the
#    License for the specific language governing permissions and limitations
#    under the License.

"""
Handles all processes relating to Cobalt functionality

The :py:class:`CobaltManager` class is a :py:class:`nova.manager.Manager` that
handles RPC calls relating to Cobalt functionality creating instances.
"""

import re
import socket
import subprocess
import time

import greenlet
from eventlet import greenthread
from eventlet.green import threading as gthreading

from nova import block_device
from nova import conductor
from nova import exception
from nova import manager
from nova import network
from nova import notifications
from nova import volume
from nova.compute import flavors
from nova.compute import manager as compute_manager
from nova.compute import power_state
from nova.compute import task_states
from nova.compute import vm_states
# We need to import this module because other nova modules use the flags that
# it defines (without actually importing this module). So we need to ensure
# this module is loaded so that we can have access to those flags.
from nova.network import manager as network_manager
from nova.network import model as network_model
from nova.objects import base as base_obj
from nova.objects import instance as instance_obj
from nova.openstack.common import importutils
from nova.openstack.common import jsonutils
from nova.openstack.common import log as logging
from nova.openstack.common import periodic_task
from nova.openstack.common import rpc
from nova.openstack.common import timeutils
from nova.openstack.common.gettextutils import _
from nova.openstack.common.notifier import api as notifier
from nova.openstack.common.rpc import common as rpc_common

from oslo.config import cfg

from cobalt.nova.extension import hooks
from cobalt.nova.extension import vmsconn

LOG = logging.getLogger('nova.cobalt.manager')
CONF = cfg.CONF

cobalt_opts = [
               cfg.StrOpt('cobalt_outgoing_migration_address',
               deprecated_name='gridcentric_outgoing_migration_address',
               default=None,
               help='IPv4 address to host migrations from; the VM on the '
                    'migration destination will connect to this address. '
                    'Must be in dotted-decimcal format, i.e., ddd.ddd.ddd.ddd. '
                    'By default, the outgoing migration address is determined '
                    'automatically by the host\'s routing tables.'),

                cfg.IntOpt('cobalt_compute_timeout',
                deprecated_name='gridcentric_compute_timeout',
                default=60* 60,
                help='The timeout used to wait on called to nova-compute to setup the '
                     'iptables rules for an instance. Since this is a locking procedure '
                     'mutliple launches on the same host will be processed synchronously. '
                     'This timeout can be raised to ensure that launch waits long enough '
                     'for nova-compute to process its request. By default this is set to '
                     'one hour.')]
CONF.register_opts(cobalt_opts)
CONF.import_opt('cobalt_topic', 'cobalt.nova.api')

def _lock_call(fn):
    """
    A decorator to lock methods to ensure that mutliple operations do not occur on the same
    instance at a time. Note that this is a local lock only, so it just prevents concurrent
    operations on the same host.
    """

    def wrapped_fn(self, context, **kwargs):
        instance_uuid = kwargs.get('instance_uuid', None)
        instance = kwargs.get('instance', None)

        # Ensure we've got exactly one of uuid or ref.
        if instance_uuid and not(instance):
            # NOTE(dscannell): Load all of the instance default fields to ensure
            #                  all of the data is available in case we need to
            #                  send the instance_ref over an RPC call.
            instance = instance_obj.Instance.get_by_uuid(context,
                    instance_uuid,
                    expected_attrs=instance_obj.INSTANCE_DEFAULT_FIELDS)
            kwargs['instance'] = instance
            assert instance is not None
        elif instance and not(instance_uuid):
            # Deserialized the instance_ref
            instance = \
                    self.object_serializer.deserialize_entity(context, instance)
            instance_uuid = instance['uuid']
            kwargs['instance_uuid'] = instance['uuid']

        LOG.debug(_("%s called: %s"), fn.__name__, str(kwargs))

        LOG.debug("Locking instance %s (fn:%s)" % (instance_uuid, fn.__name__))
        self._lock_instance(instance_uuid)
        try:
            return fn(self, context, **kwargs)
        finally:
            self._unlock_instance(instance_uuid)
            LOG.debug(_("Unlocked instance %s (fn: %s)" % (instance_uuid, fn.__name__)))

    wrapped_fn.__name__ = fn.__name__
    wrapped_fn.__doc__ = fn.__doc__

    return wrapped_fn

def memory_string_to_pages(mem):
    mem = mem.lower()
    units = { '^(\d+)tb$' : 40,
              '^(\d+)gb$' : 30,
              '^(\d+)mb$' : 20,
              '^(\d+)kb$' : 10,
              '^(\d+)b$' : 0,
              '^(\d+)$' : 0 }
    for (pattern, shift) in units.items():
        m = re.match(pattern, mem)
        if m is not None:
            val = long(m.group(1))
            memory = val << shift
            # Shift to obtain pages, at least one
            return max(1, memory >> 12)
    raise ValueError('Invalid target string %s.' % mem)

def _log_error(operation):
    """ Log exceptions with a common format. """
    LOG.exception(_("Error during %s") % operation)

def _retry_rpc(fn):
    def wrapped_fn(*args, **kwargs):
        timeout = CONF.gridcentric_compute_timeout
        i = 0
        start = time.time()
        while True:
            try:
                return fn(*args, **kwargs)
            except rpc_common.Timeout:
                elapsed = time.time() - start
                if elapsed > timeout:
                    raise
                LOG.debug(_("%s timing out after %d seconds, try %d."),
                            fn.__name__, elapsed, i)
                i += 1

    wrapped_fn.__name__ = fn.__name__
    wrapped_fn.__doc__ = fn.__doc__

    return wrapped_fn

class CobaltManager(manager.SchedulerDependentManager):

    def __init__(self, *args, **kwargs):

        self.neutron_attempted = False
        self.network_api = network.API()
        self.volume_api = kwargs.pop('volume_api', volume.API())
        # Initialze a local compute manager and ensure that it uses the same
        # APIs as Cobalt.
        self.compute_manager = compute_manager.ComputeManager()
        self.compute_manager.volume_api = self.volume_api

        self.conductor_api = conductor.API()
        self.object_serializer = base_obj.NovaObjectSerializer()

        self.vms_conn = kwargs.pop('vmsconn', None)
        self._init_vms()
        self.nodename = self.vms_conn.get_hypervisor_hostname()

        # Use an eventlet green thread condition lock instead of the regular threading module. This
        # is required for eventlet threads because they essentially run on a single system thread.
        # All of the green threads will share the same base lock, defeating the point of using the
        # it. Since the main threading module is not monkey patched we cannot use it directly.
        self.cond = gthreading.Condition()
        self.locked_instances = {}
        super(CobaltManager, self).__init__(service_name="cobalt", *args, **kwargs)

    def _init_vms(self):
        """ Initializes the hypervisor options depending on the openstack connection type. """
        if self.vms_conn == None:
            self.vms_conn = vmsconn.get_vms_connection(self.compute_manager.driver)

    def _lock_instance(self, instance_uuid):
        self.cond.acquire()
        try:
            LOG.debug(_("Acquiring lock for instance %s" % (instance_uuid)))
            current_thread = id(greenlet.getcurrent())

            while True:
                (locking_thread, refcount) = self.locked_instances.get(instance_uuid,
                                                                       (current_thread, 0))
                if locking_thread != current_thread:
                    LOG.debug(_("Lock for instance %s already acquired by %s (me: %s)" \
                            % (instance_uuid, locking_thread, current_thread)))
                    self.cond.wait()
                else:
                    break

            LOG.debug(_("Acquired lock for instance %s (me: %s, refcount=%s)" \
                        % (instance_uuid, current_thread, refcount + 1)))
            self.locked_instances[instance_uuid] = (locking_thread, refcount + 1)
        finally:
            self.cond.release()

    def _unlock_instance(self, instance_uuid):
        self.cond.acquire()
        try:
            if instance_uuid in self.locked_instances:
                (locking_thread, refcount) = self.locked_instances[instance_uuid]
                if refcount == 1:
                    del self.locked_instances[instance_uuid]
                    # The lock is now available for other threads to take so wake them up.
                    self.cond.notifyAll()
                else:
                    self.locked_instances[instance_uuid] = (locking_thread, refcount - 1)
        finally:
            self.cond.release()

    def _instance_update(self, context, instance, **kwargs):
        """Update an instance in the database using kwargs as value."""

        retries = 0
        while True:
            try:
                instance.update(kwargs)
                instance.save(context)
                return instance
            except:
                # We retry the database update up to 60 seconds. This gives
                # us a decent window for avoiding database restarts, etc.
                if retries < 12:
                    retries += 1
                    time.sleep(5.0)
                else:
                    raise

    def _system_metadata_get(self, instance):
        '''Returns {key:value} dict of system_metadata from instance_ref.'''
        return instance.system_metadata

    @periodic_task.periodic_task
    def _clean(self, context):
        self.vms_conn.periodic_clean()

    @periodic_task.periodic_task
    def _refresh_host(self, context):

        # Grab the global lock and fetch all instances.
        self.cond.acquire()

        try:
            # Scan all instances and check for stalled operations.
            db_instances = instance_obj.InstanceList.get_by_host(context,
                                                                 self.host)
            local_instances = self.compute_manager.driver.list_instances()
            for instance in db_instances:

                # If the instance is locked, then there is some active
                # tasks working with this instance (and the BUILDING state
                # and/or MIGRATING state) is completely fine.
                if instance['uuid'] in self.locked_instances:
                    continue

                if instance['task_state'] == task_states.MIGRATING:

                    # Set defaults.
                    state = None
                    host = self.host

                    # Grab metadata.
                    system_metadata = self._system_metadata_get(instance)
                    src_host = system_metadata.get('gc_src_host', None)
                    dst_host = system_metadata.get('gc_dst_host', None)

                    if instance['name'] in local_instances:
                        if self.host == src_host:
                            # This is a rollback, it's here and no migration is
                            # going on.  We simply update the database to
                            # reflect this reality.
                            state = vm_states.ACTIVE
                            task = None

                        elif self.host == dst_host:
                            # This shouldn't really happen. The only case in which
                            # it could happen is below, where we've been punted this
                            # VM from the source host.
                            state = vm_states.ACTIVE
                            task = None

                            # Try to ensure the networks are configured correctly.
                            self.network_api.setup_networks_on_host(context, instance)
                    else:
                        if self.host == src_host:
                            # The VM may have been moved, but the host did not change.
                            # We update the host and let the destination take care of
                            # the status.
                            state = instance['vm_state']
                            task = instance['task_state']
                            host = dst_host


                        elif self.host == dst_host:
                            # This VM is not here, and there's no way it could be back
                            # at its origin. We must mark this as an error.
                            state = vm_states.ERROR
                            task = None

                    if state:
                        self._instance_update(context, instance, vm_state=state,
                                              task_state=task, host=host)

        finally:
            self.cond.release()

    def _get_migration_address(self, dest):
        if CONF.cobalt_outgoing_migration_address != None:
            return CONF.cobalt_outgoing_migration_address

        # Figure out the interface to reach 'dest'.
        # This is used to construct our out-of-band network parameter below.
        dest_ip = socket.gethostbyname(dest)
        iproute = subprocess.Popen(["ip", "route", "get", dest_ip], stdout=subprocess.PIPE)
        (stdout, stderr) = iproute.communicate()
        lines = stdout.split("\n")
        if len(lines) < 1:
            raise exception.NovaException(_("No route to destination."))
            _log_error("no route to destination")

        try:
            (destip, devstr, devname, srcstr, srcip) = lines[0].split()
        except:
            _log_error("garbled route output: %s" % lines[0])
            raise

        # Check that this is not local.
        if devname == "lo":
            raise exception.NovaException(_("Can't migrate to the same host."))

        # Return the device name.
        return devname

    def _extract_list(self, metadata, key):
        return_list = metadata.get(key, '').split(',')
        if len(return_list) == 1 and return_list[0] == '':
            return_list = []
        return return_list

    def _extract_image_refs(self, instance_ref):
        return self._extract_list(self._system_metadata_get(instance_ref),
                                  'images')

    def _extract_lvm_info(self, instance_ref):
        lvms = self._extract_list(self._system_metadata_get(instance_ref),
                                  'logical_volumes')
        lvm_info = {}
        for key, value in map(lambda x: x.split(':'), lvms):
            lvm_info[key] = value
        return lvm_info

    def _extract_requested_networks(self, instance_ref):
        networks = self._extract_list(self._system_metadata_get(instance_ref),
                                      'attached_networks')
        if len(networks) == 0:
            return None
        if self._is_neutron_v2():
            return [[id, None, None] for id in networks]
        else:
            return [[id, None] for id in networks]

    def _is_neutron_v2(self):
        # This has been stolen from the latest nova API code.
        # It is necessary because some of the neutron types are
        # different for later APIs.
        if self.neutron_attempted:
            return self.have_neutron
        try:
            self.neutron_attempted = True
            from nova.network.neutronv2 import api as neutron_api

            self.have_neutron = issubclass(
                self.compute_manager.network_api.__class__,
               neutron_api.API)
        except ImportError:
            self.have_neutron = False

        return self.have_neutron

    def _get_source_instance(self, context, instance):
        """
        Returns an instance reference for the source instance of instance_ref.
        In other words:
            * if instance_ref is a BLESSED instance, it returns the instance
              that was blessed
            * if instance_ref is a LAUNCH instance, it returns the blessed
              instance.
            * if instance_ref is neither, it returns NONE.
        """
        system_metadata = self._system_metadata_get(instance)
        if "launched_from" in system_metadata:
            source_instance_uuid = system_metadata["launched_from"]
        elif "blessed_from" in system_metadata:
            source_instance_uuid = system_metadata["blessed_from"]
        else:
            source_instance_uuid = None

        if source_instance_uuid != None:
            return instance_obj.Instance.get_by_uuid(context,
                                                     source_instance_uuid)
        return None

    def _notify(self, context, instance, operation, network_info=None):
        try:
            usage_info = notifications.info_from_instance(context, instance,
                                                    network_info=network_info,
                                                    system_metadata=None)
            notifier.notify(context, 'cobalt.%s' % self.host,
                            'cobalt.instance.%s' % operation,
                            notifier.INFO, usage_info)
        except:
            # (amscanne): We do not put the instance into an error state during a notify exception.
            # It doesn't seem reasonable to do this, as the instance may still be up and running,
            # using resources, etc. and the ACTIVE state more accurately reflects this than
            # the ERROR state. So if there are real systems scanning instances in addition to
            # using notification events, they will eventually pick up the instance and correct
            # for their missing notification.
            _log_error("notify %s" % operation)

    def _snapshot_attached_volumes(self, context,  source_instance, instance,
                                   is_paused=False):
        """
        Creates a snaptshot of all of the attached volumes.
        """

        block_device_mappings = self.conductor_api.\
                block_device_mapping_get_all_by_instance(context, instance)

        if len(block_device_mappings) > 0:
            if not is_paused:
                self.vms_conn.pause_instance(source_instance)
            self._snapshot_volumes(context, block_device_mappings,
                    _('snapshot for %s') % instance['display_name'])

    def _snapshot_volumes(self, context, block_device_mappings, display_name):
        """
        Snapshot all the volumes in the block_device_mappings and update
        the mapping to use the snapshot instead of the volume.
        """

        for bdm in block_device_mappings:
            if bdm['no_device']:
                continue

            volume_id = bdm.get('volume_id')
            if volume_id:

                snapshot = self.volume_api.create_snapshot_force(
                    context, volume_id, display_name,
                    "snapshot of volume %s" % (volume_id))

                # Update the device mapping to include the snapshot id.
                # We also mark it for deletion and this will cascade to the
                # volume booted when launching.
                self.conductor_api.\
                    block_device_mapping_update(context.elevated(),
                                                bdm['id'],
                                                {'snapshot_id': snapshot['id'],
                                                 'source_type': 'snapshot',
                                                 'delete_on_termination': True,
                                                 'volume_id': None})

    def _detach_volumes(self, context, instance):
        block_device_mappings = self.conductor_api.\
            block_device_mapping_get_all_by_instance(context, instance)
        for bdm in block_device_mappings:
            try:
                volume_id = bdm['volume_id']
                connector = self.compute_manager.driver.get_volume_connector(instance)
                self.volume_api.terminate_connection(context, volume_id, connector)
                self.volume_api.detach(context, volume_id)
            except exception.DiskNotFound as exc:
                LOG.warn(_('Ignoring DiskNotFound: %s') % exc, instance=instance)
            except exception.VolumeNotFound as exc:
                LOG.warn(_('Ignoring VolumeNotFound: %s') % exc, instance=instance)

    def _discard_blessed_snapshots(self, context, instance):
        """Removes the snapshots created for the blessed instance."""
        block_device_mappings = self.conductor_api.\
            block_device_mapping_get_all_by_instance(context, instance)

        for bdm in block_device_mappings:
            if bdm['no_device']:
                continue

            snapshot_id = bdm.get('snapshot_id')
            if snapshot_id:
                # Remove the snapshot
                try:
                    self.volume_api.delete_snapshot(context, snapshot_id)
                except:
                    LOG.warn(_("Failed to remove blessed snapshot %s") %(snapshot_id))

    @_lock_call
    def bless_instance(self, context, instance_uuid=None, instance=None,
                       migration_url=None, migration_network_info=None):
        """
        Construct the blessed instance, with the uuid instance_uuid. If migration_url is specified then
        bless will ensure a memory server is available at the given migration url.
        """
        hooks.call_hooks_pre_bless([instance.get('uuid', ''),
                                    instance.get('name', ''),
                                    migration_url and 'migration' or 'bless'])
        # migration_url gets set after this, so remember the input in order
        # to correctly set the 'migration' last param of the post bless hook.
        _migration_url = migration_url

        context = context.elevated()
        if migration_url:
            # Tweak only this instance directly.
            source_instance = instance
            migration = True
        else:
            self._notify(context, instance, "bless.start")
            # We require the parent instance.
            source_instance = self._get_source_instance(context, instance)
            assert source_instance is not None
            migration = False

        # (dscannell) Determine if the instance is already paused.
        instance_info = self.vms_conn.get_instance_info(source_instance)
        is_paused = instance_info['state'] == power_state.PAUSED

        if not(migration):
            try:
                self._snapshot_attached_volumes(context,
                                                source_instance,
                                                instance,
                                                is_paused=is_paused)
            except:
                _log_error("snapshot volumes")
                raise

        vms_policy_template = self._generate_vms_policy_template(context,
                instance)

        source_locked = False
        try:
            # Lock the source instance if blessing
            if not(migration):
                self._instance_update(context, source_instance,
                                      task_state='blessing')

            # Create a new 'blessed' VM with the given name.
            # NOTE: If this is a migration, then a successful bless will mean that
            # the VM no longer exists. This requires us to *relaunch* it below in
            # the case of a rollback later on.
            name, migration_url, blessed_files, lvms = self.vms_conn.bless(context,
                                                source_instance['name'],
                                                instance,
                                                migration_url=migration_url)
        except Exception, e:
            _log_error("bless")
            if not is_paused:
                # (dscannell): The instance was unpaused before the blessed
                #              command was called. Depending on how bless failed
                #              the instance may remain in a paused state. It
                #              needs to return back to an unpaused state.
                self.vms_conn.unpause_instance(source_instance)
            if not(migration):
                self._instance_update(context, instance,
                                      vm_state=vm_states.ERROR, task_state=None)
            raise e

        finally:
            # Unlock source instance
            if not(migration):
                self._instance_update(context, source_instance,
                                      task_state=None)

        try:
            # Extract the image references.
            # We set the image_refs to an empty array first in case the
            # post_bless() fails and we need to cleanup artifacts.
            image_refs = []

            image_refs = self.vms_conn.post_bless(context,
                                    instance,
                                    blessed_files,
                                    vms_policy_template=vms_policy_template)
            LOG.debug("image_refs = %s" % image_refs)

            # Mark this new instance as being 'blessed'. If this fails,
            # we simply clean up all system_metadata and attempt to mark the VM
            # as in the ERROR state. This may fail also, but at least we
            # attempt to leave as little around as possible.
            system_metadata = self._system_metadata_get(instance)
            system_metadata['images'] = ','.join(image_refs)
            system_metadata['logical_volumes'] = ','.join(lvms)
            if not(migration):
                # Record the networks that we attached to this instance so that when launching
                # only these networks will be attached,
                network_info = self._instance_network_info(context,
                                                           source_instance,
                                                           True)
                system_metadata['attached_networks'] = ','.join(
                                [vif['network']['id'] for vif in network_info])

            if not(migration):
                self._notify(context, instance, "bless.end")
                instance = self._instance_update(
                                            context, instance,
                                            vm_state="blessed",
                                            task_state=None,
                                            launched_at=timeutils.utcnow(),
                                            system_metadata=system_metadata)
            else:
                instance = self._instance_update(
                                            context, instance,
                                            system_metadata=system_metadata)
                self._detach_volumes(context, instance)

        except:
            _log_error("post_bless")
            if migration:
                # Get a reference to the block_device_info for the instance. This will be needed
                # if an error occurs during bless and we need to relaunch the instance here.
                # NOTE(dscannell): We need ensure that the volumes are detached before setting up
                # the block_device_info, which will reattach the volumes. Doing a double detach
                # does not seem to create any issues.
                self._detach_volumes(context, instance)
                bdms = self.conductor_api.\
                    block_device_mapping_get_all_by_instance(context,
                                                             instance)
                block_device_info = self.compute_manager._setup_block_device_mapping(context,
                    instance, bdms)
                self.vms_conn.launch(context,
                                     source_instance['name'],
                                     instance,
                                     migration_network_info,
                                     target=0,
                                     migration_url=migration_url,
                                     skip_image_service=True,
                                     image_refs=blessed_files,
                                     params={},
                                     block_device_info=block_device_info)

            # Ensure that no data is left over here, since we were not
            # able to update the metadata service to save the locations.
            self.vms_conn.discard(context, instance['name'], image_refs=image_refs)

            if not(migration):
                self._instance_update(context, instance,
                                      vm_state=vm_states.ERROR, task_state=None)

        try:
            # Cleanup the leftover local artifacts.
            self.vms_conn.bless_cleanup(blessed_files)
        except:
            _log_error("bless cleanup")

<<<<<<< HEAD
        hooks.call_hooks_post_bless([instance.get('uuid', ''),
                                     instance.get('name', ''),
                                     migration_url,
=======
        hooks.call_hooks_post_bless([source_instance_ref.get('uuid', ''),
                                     source_instance_ref.get('name', ''),
                                     instance_ref.get('uuid', ''),
                                     instance_ref.get('name', ''),
                                     migration_url or '',
>>>>>>> 51b09a5c
                                     _migration_url and 'migration' or 'bless'])

        # Return the memory URL (will be None for a normal bless) and the
        # updated instance_ref.
        return migration_url, instance

    def _migrate_floating_ips(self, context, instance, src, dest):

        migration = {'source_compute': src,
                     'dest_compute': dest}

        self.conductor_api.network_migrate_instance_start(context, instance,
                                                          migration)
        # NOTE: We update the host temporarily on the instance object.
        # This is because the migrate_instance_finish() method seems to
        # disregard the migration specification passed in, and instead
        # looks at the host associated with the instance object.
        # Since we have a slightly different workflow (we update the
        # host only at the very end of the migration), we do a temporary
        # switcheroo.
        orig_host = instance['host']
        instance['host'] = dest
        self.conductor_api.network_migrate_instance_finish(context, instance,
                                                           migration)
        instance['host'] = orig_host

    @_lock_call
    def migrate_instance(self, context, instance_uuid=None, instance=None,
                         dest=None):
        """
        Migrates an instance, dealing with special streaming cases as necessary.
        """
        hooks.call_hooks_pre_migrate([instance.get('uuid', ''),
                                      instance.get('name', ''),
                                      dest or 'unknown'])

        context = context.elevated()
        # FIXME: This live migration code does not currently support volumes,
        # nor floating IPs. Both of these would be fairly straight-forward to
        # add but probably cry out for a better factoring of this class as much
        # as this code can be inherited directly from the ComputeManager. The
        # only real difference is that the migration must not go through
        # libvirt, instead we drive it via our bless, launch routines.

        src = instance['host']

        if src != self.host:
            # This can happen if two migration requests come in at the same time. We lock the
            # instance so that the migrations will happen serially. However, after the first
            # migration, we cannot proceed with the second one. For that case we just throw an
            # exception and leave the instance intact.
            raise exception.NovaException(_("Cannot migrate an instance that is on another host."))

        # Get a reference to both the destination and source queues
        co_dest_queue = rpc.queue_get_for(context, CONF.cobalt_topic, dest)
        compute_dest_queue = rpc.queue_get_for(context, CONF.compute_topic, dest)
        compute_source_queue = rpc.queue_get_for(context, CONF.compute_topic, self.host)

        # Figure out the migration address.
        migration_address = self._get_migration_address(dest)

        # Grab the network info.
        network_info = self.network_api.get_instance_nw_info(context, instance)

        # Update the system_metadata for migration.
        system_metadata = self._system_metadata_get(instance)
        system_metadata['gc_src_host'] = self.host
        system_metadata['gc_dst_host'] = dest
        self._instance_update(context, instance,
                              system_metadata=system_metadata)

        # Prepare the destination for live migration.
        # NOTE(dscannell): The instance's host needs to change for the pre_live_migration
        # call in order for the iptable rules for the DHCP server to be correctly setup
        # to allow the destination host to respond to the instance. Its set back to the
        # source after this call. Also note, that this does not update the database so
        # no other processes should be affected.
        instance['host'] = dest
        rpc.call(context, compute_dest_queue,
                 {"method": "pre_live_migration",
                  "version": "2.2",
                  "args": {'instance': instance,
                           'block_migration': False,
                           'disk': None}},
                 timeout=CONF.cobalt_compute_timeout)
        instance['host'] = self.host

        # Bless this instance for migration.
        migration_url, instance = self.bless_instance(context,
                                        instance=instance,
                                        migration_url="mcdist://%s"
                                                      % migration_address,
                                        migration_network_info=network_info)

        # Run our premigration hook.
        self.vms_conn.pre_migration(context, instance, network_info,
                migration_url)

        # Migrate floating ips
        try:
            self._migrate_floating_ips(context, instance, self.host, dest)
        except:
            _log_error("migrating floating ips.")
            raise

        try:
            # Launch on the different host. With the non-null migration_url,
            # the launch will assume that all the files are the same places are
            # before (and not in special launch locations).
            #
            # FIXME: Currently we fix a timeout for this operation at 30 minutes.
            # This is a long, long time. Ideally, this should be a function of the
            # disk size or some other parameter. But we will get a response if an
            # exception occurs in the remote thread, so the worse case here is
            # really just the machine dying or the service dying unexpectedly.
            rpc.call(context, co_dest_queue,
                    {"method": "launch_instance",
                     "args": {'instance':
                                  self.object_serializer.serialize_entity(
                                        context, instance),
                              'migration_url': migration_url,
                              'migration_network_info': network_info}},
                    timeout=1800)
            changed_hosts = True
            rollback_error = False

        except:
            _log_error("remote launch")
            changed_hosts = False
            rollback_error = False

            # Try relaunching on the local host. Everything should still be setup
            # for this to happen smoothly, and the _launch_instance function will
            # not talk to the database until the very end of operation. (Although
            # it is possible that is what caused the failure of launch_instance()
            # remotely... that would be bad. But that VM wouldn't really have any
            # network connectivity).
            try:
                self.launch_instance(context,
                                     instance=instance,
                                     migration_url=migration_url,
                                     migration_network_info=network_info)
            except:
                _log_error("migration rollback launch")
                rollback_error = True

            # Try two re-assign the floating ips back to the source host.
            try:
                self._migrate_floating_ips(context, instance, dest, self.host)
            except:
                _log_error("migration of floating ips failed, no undo")

        # Teardown any specific migration state on this host.
        # If this does not succeed, we may be left with some
        # memory used by the memory server on the current machine.
        # This isn't ideal but the new VM should be functional
        # and we were probably migrating off this machine for
        # maintenance reasons anyways.
        try:
            self.vms_conn.post_migration(context, instance, network_info, migration_url)
        except:
            _log_error("post migration")

        if changed_hosts:
            # Essentially we want to clean up the instance on the source host. This
            # involves removing it from the libvirt caches, removing it from the
            # iptables, etc. Since we are dealing with the iptables, we need the
            # nova-compute process to handle this clean up. We use the
            # rollback_live_migration_at_destination method of nova-compute because
            # it does exactly was we need but we use the source host (self.host)
            # instead of the destination.
            try:
                # Ensure that the networks have been configured on the destination host.
                self.network_api.setup_networks_on_host(context, instance, host=dest)
                rpc.call(context, compute_source_queue,
                    {"method": "rollback_live_migration_at_destination",
                     "version": "2.2",
                     "args": {'instance': instance}})
            except:
                _log_error("post migration cleanup")

        # Discard the migration artifacts.
        # Note that if this fails, we may leave around bits of data
        # (descriptor in glance) but at least we had a functional VM.
        # There is not much point in changing the state past here.
        # Or catching any thrown exceptions (after all, it is still
        # an error -- just not one that should kill the VM).
        image_refs = self._extract_image_refs(instance)

        self.vms_conn.discard(context, instance["name"], image_refs=image_refs)
        try:
            # Discard the migration artifacts.
            # Note that if this fails, we may leave around bits of data
            # (descriptor in glance) but at least we had a functional VM.
            # There is not much point in changing the state past here.
            # Or catching any thrown exceptions (after all, it is still
            # an error -- just not one that should kill the VM).
            image_refs = self._extract_image_refs(instance)

            self.vms_conn.discard(context, instance["name"], image_refs=image_refs)
        except:
            _log_error("discard of migration bless artifacts")

        if rollback_error:
            # Since the rollback failed, the instance isn't running
            # anywhere. So we put it in ERROR state. Note that we only do
            # this _after_ we've cleaned up the migration artifacts because
            # we want to leave the instance in the MIGRATING state as long
            # as we're doing migration-related work.
            self._instance_update(context,
                                  instance_uuid,
                                  vm_state=vm_states.ERROR,
                                  task_state=None)

        hooks.call_hooks_post_migrate([instance.get('uuid', ''),
                                       instance.get('name', ''),
                                       changed_host and 'pass' or 'fail',
                                       rollback_error and 'failed_rollback' or 'rollback'])

        self._instance_update(context, instance_uuid, task_state=None)

    @_lock_call
    def discard_instance(self, context, instance_uuid=None, instance=None):
        """ Discards an instance so that no further instances maybe be launched from it. """
        hooks.call_hooks_pre_discard([instance.get('uuid', ''),
                                      instance.get('name', '')])

        context = context.elevated()
        self._notify(context, instance, "discard.start")

        # Try to discard the created snapshots
        self._discard_blessed_snapshots(context, instance)
        # Call discard in the backend.
        self.vms_conn.discard(context, instance['name'],
                              image_refs=self._extract_image_refs(instance))

        # Remove the instance.
        self._instance_update(context,
                              instance,
                              vm_state=vm_states.DELETED,
                              task_state=None,
                              terminated_at=timeutils.utcnow())
        self.conductor_api.instance_destroy(context, instance)
        self._notify(context, instance, "discard.end")

        hooks.call_hooks_post_discard([instance.get('uuid', ''),
                                       instance.get('name', '')])

    @_retry_rpc
    def _retry_get_nw_info(self, context, instance):
        return self.network_api.get_instance_nw_info(context, instance)

    def _instance_network_info(self, context, instance, already_allocated,
                               requested_networks=None):
        """
        Retrieve the network info for the instance. If the info is already_allocated then
        this will simply query for the information. Otherwise, it will ask for new network info
        to be allocated for the instance.
        """

        network_info = None

        if already_allocated:
            network_info = self.network_api.get_instance_nw_info(context,
                    instance)

        else:
            # We need to allocate a new network info for the instance.

            # TODO(dscannell): We need to set the is_vpn parameter correctly.
            # This information might come from the instance, or the user might
            # have to specify it. Also, we might be able to convert this to a
            # cast because we are not waiting on any return value.
            #
            # NOTE(dscannell): the is_vpn will come from the instance's image

            is_vpn = False
            try:
                self._instance_update(context, instance['uuid'],
                          task_state=task_states.NETWORKING)
                LOG.debug(
                      _("Making call to network for launching instance=%s"), \
                      instance['name'])
                # In a contested host, this function can block behind locks for
                # a good while. Use our compute_timeout as an upper wait bound
                try:
                    network_info = self.network_api.allocate_for_instance(
                                    context, instance, vpn=is_vpn,
                                    requested_networks=requested_networks,
                                    conductor_api=self.conductor_api)
                except rpc_common.Timeout:
                    LOG.debug(_("Allocate network for instance=%s timed out"),
                                instance['name'])
                    network_info = self._retry_get_nw_info(context, instance)
                LOG.debug(_("Made call to network for launching instance=%s, "
                            "network_info=%s"),
                      instance['name'], network_info)
            except:
                _log_error("network allocation")

        return network_info

    def _generate_vms_policy_template(self, context, instance):

        instance_type = flavors.extract_flavor(instance)

        policy_attrs = (('blessed', instance['uuid']),
                        ('flavor', instance_type['name']),
                        ('tenant', '%(tenant)s'),
                        ('uuid', '%(uuid)s'),)
        return "".join([";%s=%s;" %(key, value)
                        for (key, value) in policy_attrs])


    def _generate_vms_policy_name(self, context, instance, source_instance):
        template = self._generate_vms_policy_template(context, source_instance)
        return template %({'uuid': instance['uuid'],
                           'tenant':instance['project_id']})


    @_lock_call
    def launch_instance(self, context, instance_uuid=None, instance=None,
                        params=None, migration_url=None,
                        migration_network_info=None):
        """
        Construct the launched instance, with uuid instance_uuid. If
        migration_url is not none then the instance will be launched using the
        memory server at the migration_url
        """

        context = context.elevated()
        if params == None:
            params = {}

        # note(dscannell): The target is in pages so we need to convert the value
        # If target is set as None, or not defined, then we default to "0".
        target = str(params.get("target", "0"))
        if target != "0":
            try:
                target = str(memory_string_to_pages(target))
            except ValueError as e:
                LOG.warn(_('%s -> defaulting to no target'), str(e))
                target = "0"

        if migration_url:
            # Update the instance state to be migrating. This will be set to
            # active again once it is completed in do_launch() as per all
            # normal launched instances.
            source_instance = instance

        else:
            self._notify(context, instance, "launch.start")

            # Create a new launched instance.
            source_instance = self._get_source_instance(context, instance)

        hooks.call_hooks_pre_launch([instance.get('uuid', ''),
                                     instance.get('name', ''),
                                     source_instance.get('uuid', ''),
                                     source_instance.get('name', ''),
                                     params and jsonutils.dumps(params) or '',
                                     migration_url and migration_url or '',
                                     migration_url and 'migration' or 'launch'])

        if not(migration_url):
            try:
                # We need to set the instance's node and host before we call
                # into self.compute_manager because the compute manager looks at
                # these properties. If we're migrating, then we leave host and
                # node until launch succeeds because the instance will have the
                # source host's host & node values.
                self._instance_update(context, instance,
                                      host=self.host,
                                      node=self.nodename,
                                      task_state=task_states.BLOCK_DEVICE_MAPPING)
                instance['host'] = self.host
                instance['node'] = self.nodename
            except:
                self._instance_update(context, instance,
                                      host=None, node=None,
                                      vm_state=vm_states.ERROR,
                                      task_state=None)
                raise

        try:
            # NOTE(dscannell): This will construct the block_device_info object
            # that gets passed to build/attached the volumes to the launched
            # instance. Note that this method will also create full volumes our
            # of any snapshot referenced by the instance's block_device_mapping.
            bdms = self.conductor_api.\
                block_device_mapping_get_all_by_instance(context, instance,
                                                         legacy=False)
            block_device_info = self.compute_manager._prep_block_device(context,
                                                                    instance,
                                                                    bdms)
        except:
            # Since this creates volumes there are host of issues that can go wrong
            # (e.g. cinder is down, quotas have been reached, snapshot deleted, etc).
            _log_error("setting up block device mapping")
            if not(migration_url):
                self._instance_update(context, instance_['uuid'],
                                      host=None, node=None,
                                      vm_state=vm_states.ERROR,
                                      task_state=None)
            raise
        # Extract the image ids from the source instance.
        image_refs = self._extract_image_refs(source_instance)
        lvm_info = self._extract_lvm_info(source_instance)
        requested_networks = params.get('networks')
        if requested_networks == None:
            # (dscannell): Use the networks that were stored in the live-image
            requested_networks = \
                    self._extract_requested_networks(source_instance)


        if migration_network_info != None:
            # (dscannell): Since this migration_network_info came over the wire we need
            # to hydrate it back into a full NetworkInfo object.
            network_info = network_model.NetworkInfo.hydrate(migration_network_info)
        else:
            network_info = self._instance_network_info(context, instance,
                                        migration_url != None,
                                        requested_networks=requested_networks)
            if network_info == None:
                # An error would have occurred acquiring the instance network
                # info. We should mark the instances as error and return because
                # there is nothing else we can do.
                self._instance_update(context, instance,
                                      vm_state=vm_states.ERROR,
                                      task_state=None)
                return

            # Update the task state to spawning from networking.
            self._instance_update(context, instance,
                                  task_state=task_states.SPAWNING)

        try:
            # The main goal is to have the nova-compute process take ownership of setting up
            # the networking for the launched instance. This ensures that later changes to the
            # iptables can be handled directly by nova-compute. The method "pre_live_migration"
            # essentially sets up the networking for the instance on the destination host. We
            # simply send this message to nova-compute running on the same host (self.host)
            # and pass in block_migration:false and disk:none so that no disk operations are
            # performed.
            #
            # TODO(dscannell): How this behaves with volumes attached is an unknown. We currently
            # do not support having volumes attached at launch time, so we should be safe in
            # this regard.
            #
            # NOTE(amscanne): This will happen prior to launching in the migration code, so
            # we don't need to bother with this call in that case.
            if not(migration_url):
                rpc.call(context,
                    rpc.queue_get_for(context, CONF.compute_topic, self.host),
                    {"method": "pre_live_migration",
                     "version": "2.2",
                     "args": {'instance': instance,
                              'block_migration': False,
                              'disk': None}},
                    timeout=CONF.cobalt_compute_timeout)

            vms_policy = self._generate_vms_policy_name(context, instance,
                                                        source_instance)
            self.vms_conn.launch(context,
                                 source_instance['name'],
                                 instance,
                                 network_info,
                                 target=target,
                                 migration_url=migration_url,
                                 image_refs=image_refs,
                                 params=params,
                                 vms_policy=vms_policy,
                                 block_device_info=block_device_info,
                                 lvm_info=lvm_info)

            if not(migration_url):
                self._notify(context, instance, "launch.end",
                        network_info=network_info)
        except Exception, e:
            _log_error("launch")
            if not(migration_url):
                self._instance_update(context,
                                      instance,
                                      vm_state=vm_states.ERROR,
                                      task_state=None)
            raise e

        try:
            # Perform our database update.
            power_state = self.compute_manager._get_power_state(context,
                    instance)

            # Update the task state if the instance is not migrating. Otherwise
            # let the migration workflow finish things up and update the
            # task state when appropriate.
            task_state = None
            if instance['task_state'] == task_states.MIGRATING:
                task_state = task_states.MIGRATING
            update_params = {'power_state': power_state,
                             'vm_state': vm_states.ACTIVE,
                             'task_state': task_state}
            if not(migration_url):
                update_params['launched_at'] = timeutils.utcnow()
            else:
                update_params['host'] = self.host
                update_params['node'] = self.nodename
            self._instance_update(context,
                                  instance,
                                  **update_params)

        except:
            # NOTE(amscanne): In this case, we do not throw an exception.
            # The VM is either in the BUILD state (on a fresh launch) or in
            # the MIGRATING state. These cases will be caught by the _refresh_host()
            # function above because it would technically be wrong to destroy
            # the VM at this point, we simply need to make sure the database
            # is updated at some point with the correct state.
            _log_error("post launch update")

        hooks.call_hooks_post_launch([instance.get('uuid', ''),
                                      instance.get('name', ''),
                                      source_instance.get('uuid', ''),
                                      source_instance.get('name', ''),
                                      params and jsonutils.dumps(params) or '',
                                      migration_url and migration_url or '',
                                      migration_url and 'migration' or 'launch'])

    @_lock_call
    def export_instance(self, context, instance_uuid=None, instance=None,
                        image_id=None):
        """
         Fills in the the image record with the blessed artifacts of the object
        """
        # Basically just make a call out to vmsconn (proper version, etc) to fill in the image
        self.vms_conn.export_instance(context, instance, image_id,
                                      self._extract_image_refs(instance))

    @_lock_call
    def import_instance(self, context, instance_uuid=None, instance=None,
                        image_id=None):
        """
        Import the instance
        """

        # Download the image_id, load it into vmsconn (the archive). Vmsconn will spit out the blessed
        # artifacts and we need to then upload them to the image service if that is what we are
        # using.
        image_ids = self.vms_conn.import_instance(context, instance, image_id)
        image_ids_str = ','.join(image_ids)
        system_metadata = self._system_metadata_get(instance)
        system_metadata['images'] = image_ids_str
        self._instance_update(context, instance, vm_state='blessed',
                              system_metadata=system_metadata)

    def install_policy(self, context, policy_ini_string=None):
        """
        Install new vmspolicyd policy definitions on the host.
        """
        try:
            self.vms_conn.install_policy(policy_ini_string)
        except Exception, ex:
            LOG.error(_("Policy install failed: %s"), ex)
            raise ex

    @_lock_call
    def get_applied_policy(self, context, instance_uuid=None, instance_ref=None):
        """ Get the applied domain policy from vmspolicyd. """
        return self.vms_conn.get_applied_policy(instance_ref['name'])<|MERGE_RESOLUTION|>--- conflicted
+++ resolved
@@ -682,17 +682,11 @@
         except:
             _log_error("bless cleanup")
 
-<<<<<<< HEAD
-        hooks.call_hooks_post_bless([instance.get('uuid', ''),
+        hooks.call_hooks_post_bless([source_instance.get('uuid', ''),
+                                     source_instance.get('name', ''),
+                                     instance.get('uuid', ''),
                                      instance.get('name', ''),
-                                     migration_url,
-=======
-        hooks.call_hooks_post_bless([source_instance_ref.get('uuid', ''),
-                                     source_instance_ref.get('name', ''),
-                                     instance_ref.get('uuid', ''),
-                                     instance_ref.get('name', ''),
                                      migration_url or '',
->>>>>>> 51b09a5c
                                      _migration_url and 'migration' or 'bless'])
 
         # Return the memory URL (will be None for a normal bless) and the
