# Copyright 2011 GridCentric Inc.
# All Rights Reserved.
#
#    Licensed under the Apache License, Version 2.0 (the "License"); you may
#    not use this file except in compliance with the License. You may obtain
#    a copy of the License at
#
#         http://www.apache.org/licenses/LICENSE-2.0
#
#    Unless required by applicable law or agreed to in writing, software
#    distributed under the License is distributed on an "AS IS" BASIS, WITHOUT
#    WARRANTIES OR CONDITIONS OF ANY KIND, either express or implied. See the
#    License for the specific language governing permissions and limitations
#    under the License.

import uuid

from nova import db
<<<<<<< HEAD
from nova import quota
from nova import policy
from nova.openstack.common import rpc
=======
from nova import rpc
from nova import policy
>>>>>>> 4ff9aa06
from nova.compute import instance_types
from nova.compute import vm_states
from nova.compute import power_state
from nova.network import model as network_model
from nova.virt.fake import FakeInstance

from gridcentric.nova import api

class TestInducedException(Exception):
    pass

class MockRpc(object):
    """
    A simple mock Rpc that used to tests that the proper messages are placed on the queue. In all
    cases this will return with a None result to ensure that tests do not hang waiting for a 
    response.
    """

    def __init__(self):
        self.call_log = []
        self.cast_log = []

    def call(self, context, queue, method, **kwargs):
        self.call_log.append((queue, method, kwargs))

    def cast(self, context, queue, method, **kwargs):
        self.cast_log.append((queue, method, kwargs))

mock_rpc = MockRpc()
rpc.call = mock_rpc.call
rpc.cast = mock_rpc.cast

<<<<<<< HEAD
def mock_policy():
    def _mock_enforce(*args, **kwargs):
        pass
    policy.enforce = _mock_enforce
=======
def do_nothing(*args, **kwargs):
    pass

def mock_policy():
    policy.enforce = do_nothing

def mock_quota():
    api.API._check_quota = do_nothing
>>>>>>> 4ff9aa06

class MockVmsConn(object):
    """
    A simple mock vms connection class that allows us to test functionality without relying on 
    actually communicating with the vms libraries. Essentially used to isolate parts of the system.
    """
    def __init__(self):
        self.return_vals = {}
        self.params_passed = []

    def set_return_val(self, method, value):
        values = self.return_vals.get(method, [])
        values.append(value)
        self.return_vals[method] = values

    def pop_return_value(self, method):
        values = self.return_vals.get(method, None)
        if values == [] or values == None:
            raise Exception("A call to method '%s' was unexpected." % method)
        val = values.pop()
        if isinstance(val, Exception):
            raise val
        return val

    def configure(self):
        pass

    def bless(self, *args, **kwargs):
        self.params_passed.append({'args': args, 'kwargs': kwargs})
        return self.pop_return_value("bless")

    def post_bless(self, *args, **kwargs):
        self.params_passed.append({'args': args, 'kwargs': kwargs})
        return self.pop_return_value("post_bless")

    def bless_cleanup(self, *args, **kwargs):
        self.params_passed.append({'args': args, 'kwargs': kwargs})
        return self.pop_return_value("bless_cleanup")

    def discard(self, *args, **kwargs):
        self.params_passed.append({'args': args, 'kwargs': kwargs})
        return self.pop_return_value("discard")

    def launch(self, *args, **kwargs):
        self.params_passed.append({'args': args, 'kwargs': kwargs})
        return self.pop_return_value("launch")

    def replug(self, *args, **kwargs):
        self.params_passed.append({'args': args, 'kwargs': kwargs})
        return self.pop_return_value("replug")

    def pre_migration(self, *args, **kwargs):
        self.params_passed.append({'args': args, 'kwargs': kwargs})
        return self.pop_return_value("pre_migration")

    def post_migration(self, *args, **kwargs):
        self.params_passed.append({'args': args, 'kwargs': kwargs})
        return self.pop_return_value("post_migration")

def create_uuid():
    return str(uuid.uuid4())

def create_security_group(context, values):
    values = values.copy()
    values['user_id'] = context.user_id
    values['project_id'] = context.project_id
    return db.security_group_create(context, values)

def create_instance(context, instance=None, driver=None):

    """Create a test instance"""

    if instance == None:
        instance = {}

    instance.setdefault('user_id', context.user_id)
    instance.setdefault('project_id', context.project_id)
    instance.setdefault('instance_type_id', instance_types.get_instance_type_by_name('m1.tiny')['id'])
    instance.setdefault('image_id', 1)
    instance.setdefault('image_ref', 1)
    instance.setdefault('reservation_id', 'r-fakeres')
    instance.setdefault('launch_time', '10')
    instance.setdefault('mac_address', "ca:ca:ca:01")
    instance.setdefault('ami_launch_index', 0)
    instance.setdefault('vm_state', vm_states.ACTIVE)
    instance.setdefault('root_gb', 10)
    instance.setdefault('ephemeral_gb', 10)
    instance.setdefault('memory_mb', 512)
    instance.setdefault('vcpus', 1)

        # We should record in the quotas information about this instance.
    reservations = quota.QUOTAS.reserve(context, instances=1,
                         ram=instance['memory_mb'],
                         cores=instance['vcpus'])

    context.elevated()
    instance_ref = db.instance_create(context, instance)

    if driver:
        # Add this instance to the driver
        driver.instances[instance_ref.name] = FakeInstance(instance_ref.name,
                                                           instance_ref.get('power_state',
                                                                             power_state.RUNNING))

    quota.QUOTAS.commit(context, reservations)

    return instance_ref['uuid']

def create_pre_blessed_instance(context, instance=None, source_uuid=None):
    """
    Creates a blessed instance in the state that the API would leave it. In other words an instance
    that is ready to be blessed by the manager.
    """
    if source_uuid == None:
        source_uuid = create_instance(context)
    if instance == None:
        instance = {}

    metadata = instance.get('metadata', {})
    metadata['blessed_from'] = source_uuid
    instance['metadata'] = metadata

    return create_instance(context, instance)

def create_blessed_instance(context, instance=None, source_uuid=None):
    if source_uuid == None:
        source_uuid = create_instance(context)
    if instance == None:
        instance = {}
    instance['vm_state'] = 'blessed'
    metadata = instance.get('metadata', {})
    metadata['blessed_from'] = source_uuid
    if 'images' not in metadata:
        metadata['images'] = ''
    instance['metadata'] = metadata

    return create_instance(context, instance)

def create_pre_launched_instance(context, instance=None, source_uuid=None):

    if source_uuid == None:
        source_uuid = create_blessed_instance(context)
    if instance == None:
        instance = {}

    metadata = instance.get('metadata', {})
    metadata['launched_from'] = source_uuid
    instance['metadata'] = metadata

    return create_instance(context, instance)

def create_launched_instance(context, instance=None, source_uuid=None):

    if instance == None:
        instance = {}

    instance['vm_state'] = vm_states.ACTIVE
    instance['host'] = "TEST_HOST"

    return create_pre_launched_instance(context, instance=instance, source_uuid=source_uuid)

def fake_networkinfo(*args, **kwargs):
    return network_model.NetworkInfo()

def create_gridcentric_service(context):
    service = {'name': 'gridcentric-test-service',
               'topic': 'gridcentric',
               'host': create_uuid()
               }
    db.service_create(context, service)
    return service
<|MERGE_RESOLUTION|>--- conflicted
+++ resolved
@@ -16,14 +16,9 @@
 import uuid
 
 from nova import db
-<<<<<<< HEAD
 from nova import quota
 from nova import policy
 from nova.openstack.common import rpc
-=======
-from nova import rpc
-from nova import policy
->>>>>>> 4ff9aa06
 from nova.compute import instance_types
 from nova.compute import vm_states
 from nova.compute import power_state
@@ -56,12 +51,6 @@
 rpc.call = mock_rpc.call
 rpc.cast = mock_rpc.cast
 
-<<<<<<< HEAD
-def mock_policy():
-    def _mock_enforce(*args, **kwargs):
-        pass
-    policy.enforce = _mock_enforce
-=======
 def do_nothing(*args, **kwargs):
     pass
 
@@ -70,7 +59,6 @@
 
 def mock_quota():
     api.API._check_quota = do_nothing
->>>>>>> 4ff9aa06
 
 class MockVmsConn(object):
     """
