# Copyright 2011 GridCentric Inc.
# All Rights Reserved.
#
#    Licensed under the Apache License, Version 2.0 (the "License"); you may
#    not use this file except in compliance with the License. You may obtain
#    a copy of the License at
#
#         http://www.apache.org/licenses/LICENSE-2.0
#
#    Unless required by applicable law or agreed to in writing, software
#    distributed under the License is distributed on an "AS IS" BASIS, WITHOUT
#    WARRANTIES OR CONDITIONS OF ANY KIND, either express or implied. See the
#    License for the specific language governing permissions and limitations
#    under the License.

import json
import webob

from nova import log as logging
from nova import exception as novaexc

from nova.api.openstack import extensions
from nova.api.openstack import wsgi
from nova.api.openstack.compute.views import servers as views_servers

from gridcentric.nova.extension import API

LOG = logging.getLogger("nova.api.extensions.gridcentric")

<<<<<<< HEAD
class GridcentricServerControllerExtension(wsgi.Controller):
=======
class Gridcentric_extension(object):
    """
    The Openstack Extension definition for the GridCentric capabilities. Currently this includes:

        * Bless an existing virtual machine (creates a new server snapshot
          of the virtual machine and enables the user to launch new copies
          nearly instantaneously).

        * Launch new virtual machines from a blessed copy above.

        * Discard blessed VMs.
>>>>>>> 8c1b9b1e

    _view_builder_class = views_servers.ViewBuilder

    def __init__(self):
        super(GridcentricServerControllerExtension, self).__init__()
        self.gridcentric_api = API()
<<<<<<< HEAD
=======
        # This is used to convert exception to consistent HTTP errors
        self.server_helper = server_helper.CreateInstanceHelper(None)

    def get_name(self):
        return "GridCentric"

    def get_alias(self):
        return "GC"

    def get_description(self):
        return "The GridCentric extension"

    def get_namespace(self):
        return "http://www.gridcentric.com"

    def get_updated(self):
        return '2012-03-14T18:33:34-07:00' ##TIMESTAMP##

    def get_actions(self):
        actions = []

        actions.append(extensions.ActionExtension('servers', 'gc_bless',
                                                    self._bless_instance))

        actions.append(extensions.ActionExtension('servers', 'gc_launch',
                                                    self._launch_instance))

        actions.append(extensions.ActionExtension('servers', 'gc_migrate',
                                                    self._migrate_instance))

        actions.append(extensions.ActionExtension('servers', 'gc_discard',
                                                    self._discard_instance))

        actions.append(extensions.ActionExtension('servers', 'gc_list_launched',
                                                    self._list_launched_instances))

        actions.append(extensions.ActionExtension('servers', 'gc_list_blessed',
                                                    self._list_blessed_instances))

        return actions
>>>>>>> 8c1b9b1e

    @wsgi.action('gc_bless')
    def _bless_instance(self, req, id, body):
        context = req.environ["nova.context"]
        result = self.gridcentric_api.bless_instance(context, id)
        return webob.Response(status_int=200, body=json.dumps(result))

    @wsgi.action('gc_discard')
    def _discard_instance(self, req, id, body):
        context = req.environ["nova.context"]
        result = self.gridcentric_api.discard_instance(context, id)
        return webob.Response(status_int=200, body=json.dumps(result))

    @wsgi.action('gc_launch')
    def _launch_instance(self, req, id, body):
        context = req.environ["nova.context"]
        try:
            result = self.gridcentric_api.launch_instance(context, id)
            return webob.Response(status_int=200, body=json.dumps(result))
        except novaexc.QuotaError as error:
            self._handle_quota_error(error)

<<<<<<< HEAD
    @wsgi.action('gc_list_launched')
    def _list_launched_instances(self, req, id, body):
=======
    def _migrate_instance(self, input_dict, req, id):
        context = req.environ["nova.context"]
        try:
            dest = input_dict["gc_migrate"].get("dest", None)
            if not(dest):
                return webob.Response(status_int=400)
            result = self.gridcentric_api.migrate_instance(context, id, dest)
            return webob.Response(status_int=200, body=json.dumps(result))
        except quota.QuotaError as error:
            self.server_helper._handle_quota_error(error)

    def _list_launched_instances(self, input_dict, req, id):
>>>>>>> 8c1b9b1e
        context = req.environ["nova.context"]
        return self._build_instance_list(req, self.gridcentric_api.list_launched_instances(context, id))

    @wsgi.action('gc_list_blessed')
    def _list_blessed_instances(self, req, id, body):
        context = req.environ["nova.context"]
        return self._build_instance_list(req, self.gridcentric_api.list_blessed_instances(context, id))

    def _build_instance_list(self, req, instances):
        def _build_view(req, instance, is_detail=True):
            project_id = getattr(req.environ['nova.context'], 'project_id', '')
            base_url = req.application_url
            flavor_builder = nova.api.openstack.views.flavors.ViewBuilderV11(
                base_url, project_id)
            image_builder = nova.api.openstack.views.images.ViewBuilderV11(
                base_url, project_id)
            addresses_builder = nova.api.openstack.views.addresses.ViewBuilderV11()
            builder = nova.api.openstack.views.servers.ViewBuilderV11(
                addresses_builder, flavor_builder, image_builder,
                base_url, project_id)
            return builder.build(instance, is_detail=is_detail)
        instances = self._view_builder.detail(req, instances)['servers']
        return webob.Response(status_int=200, body=json.dumps(instances))

    @wsgi.extends
    def detail(self, req, resp_obj, **kwargs):
            #NOTE: This only handles JSON responses.
            # You can use content type header to test for XML.
            data = resp_obj.obj
            servers = data['servers']
            for server in servers:
                metadata = server['metadata']
                is_blessed = metadata.get('blessed', False)
                if is_blessed:
                    server['status'] = 'BLESSED'

    ## Utility methods taken from nova core ##
    def _handle_quota_error(self, error):
        """
        Reraise quota errors as api-specific http exceptions
        """

        code_mappings = {
            "OnsetFileLimitExceeded":
                    _("Personality file limit exceeded"),
            "OnsetFilePathLimitExceeded":
                    _("Personality file path too long"),
            "OnsetFileContentLimitExceeded":
                    _("Personality file content too long"),

            # NOTE(bcwaldon): expose the message generated below in order
            # to better explain how the quota was exceeded
            "InstanceLimitExceeded": error.message,
        }

        code = error.kwargs['code']
        expl = code_mappings.get(code, error.message) % error.kwargs
        raise webob.exc.HTTPRequestEntityTooLarge(explanation=expl,
                                            headers={'Retry-After': 0})


class Gridcentric_extension(object):
    """ 
    The Openstack Extension definition for the GridCentric capabilities. Currently this includes:
        
        * Bless an existing virtual machine (creates a new server snapshot
          of the virtual machine and enables the user to launch new copies
          nearly instantaneously).
        
        * Launch new virtual machines from a blessed copy above.
        
        * Discard blessed VMs.

        * List launched VMs (per blessed VM).
    """

    name = "GridCentric"
    alias = "GC"
    namespace = "http://www.gridcentric.com"
    updated = '2012-03-14T18:33:34-07:00' ##TIMESTAMP##

    def __init__(self, ext_mgr):
        ext_mgr.register(self)

    def get_controller_extensions(self):
        extension_list = []

        extension_set = [
            (GridcentricServerControllerExtension, 'servers'),
            ]
        for klass, collection in extension_set:
            controller = klass()
            ext = extensions.ControllerExtension(self, collection, controller)
            extension_list.append(ext)

        return extension_list
<|MERGE_RESOLUTION|>--- conflicted
+++ resolved
@@ -1,4 +1,4 @@
-# Copyright 2011 GridCentric Inc.
+# Copyright 2011 Gridcentric Inc.
 # All Rights Reserved.
 #
 #    Licensed under the Apache License, Version 2.0 (the "License"); you may
@@ -27,12 +27,9 @@
 
 LOG = logging.getLogger("nova.api.extensions.gridcentric")
 
-<<<<<<< HEAD
 class GridcentricServerControllerExtension(wsgi.Controller):
-=======
-class Gridcentric_extension(object):
     """
-    The Openstack Extension definition for the GridCentric capabilities. Currently this includes:
+    The Openstack Extension definition for the Gridcentric capabilities. Currently this includes:
 
         * Bless an existing virtual machine (creates a new server snapshot
           of the virtual machine and enables the user to launch new copies
@@ -41,56 +38,13 @@
         * Launch new virtual machines from a blessed copy above.
 
         * Discard blessed VMs.
->>>>>>> 8c1b9b1e
+    """
 
     _view_builder_class = views_servers.ViewBuilder
 
     def __init__(self):
         super(GridcentricServerControllerExtension, self).__init__()
         self.gridcentric_api = API()
-<<<<<<< HEAD
-=======
-        # This is used to convert exception to consistent HTTP errors
-        self.server_helper = server_helper.CreateInstanceHelper(None)
-
-    def get_name(self):
-        return "GridCentric"
-
-    def get_alias(self):
-        return "GC"
-
-    def get_description(self):
-        return "The GridCentric extension"
-
-    def get_namespace(self):
-        return "http://www.gridcentric.com"
-
-    def get_updated(self):
-        return '2012-03-14T18:33:34-07:00' ##TIMESTAMP##
-
-    def get_actions(self):
-        actions = []
-
-        actions.append(extensions.ActionExtension('servers', 'gc_bless',
-                                                    self._bless_instance))
-
-        actions.append(extensions.ActionExtension('servers', 'gc_launch',
-                                                    self._launch_instance))
-
-        actions.append(extensions.ActionExtension('servers', 'gc_migrate',
-                                                    self._migrate_instance))
-
-        actions.append(extensions.ActionExtension('servers', 'gc_discard',
-                                                    self._discard_instance))
-
-        actions.append(extensions.ActionExtension('servers', 'gc_list_launched',
-                                                    self._list_launched_instances))
-
-        actions.append(extensions.ActionExtension('servers', 'gc_list_blessed',
-                                                    self._list_blessed_instances))
-
-        return actions
->>>>>>> 8c1b9b1e
 
     @wsgi.action('gc_bless')
     def _bless_instance(self, req, id, body):
@@ -113,23 +67,17 @@
         except novaexc.QuotaError as error:
             self._handle_quota_error(error)
 
-<<<<<<< HEAD
-    @wsgi.action('gc_list_launched')
-    def _list_launched_instances(self, req, id, body):
-=======
-    def _migrate_instance(self, input_dict, req, id):
+    @wsgi.action('gc_migrate')
+    def _migrate_instance(self, req, id, dest, body):
         context = req.environ["nova.context"]
         try:
-            dest = input_dict["gc_migrate"].get("dest", None)
-            if not(dest):
-                return webob.Response(status_int=400)
             result = self.gridcentric_api.migrate_instance(context, id, dest)
             return webob.Response(status_int=200, body=json.dumps(result))
         except quota.QuotaError as error:
             self.server_helper._handle_quota_error(error)
 
-    def _list_launched_instances(self, input_dict, req, id):
->>>>>>> 8c1b9b1e
+    @wsgi.action('gc_list_launched')
+    def _list_launched_instances(self, req, id, body):
         context = req.environ["nova.context"]
         return self._build_instance_list(req, self.gridcentric_api.list_launched_instances(context, id))
 
@@ -193,7 +141,7 @@
 
 class Gridcentric_extension(object):
     """ 
-    The Openstack Extension definition for the GridCentric capabilities. Currently this includes:
+    The Openstack Extension definition for the Gridcentric capabilities. Currently this includes:
         
         * Bless an existing virtual machine (creates a new server snapshot
           of the virtual machine and enables the user to launch new copies
@@ -206,7 +154,7 @@
         * List launched VMs (per blessed VM).
     """
 
-    name = "GridCentric"
+    name = "Gridcentric"
     alias = "GC"
     namespace = "http://www.gridcentric.com"
     updated = '2012-03-14T18:33:34-07:00' ##TIMESTAMP##
@@ -225,4 +173,4 @@
             ext = extensions.ControllerExtension(self, collection, controller)
             extension_list.append(ext)
 
-        return extension_list
+        return extension_list