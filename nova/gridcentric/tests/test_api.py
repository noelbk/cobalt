--- conflicted
+++ resolved
@@ -297,6 +297,41 @@
             "The instance should have the 'launched from' metadata set to blessed instanced id after being launched. " \
           + "(value=%s)" % (metadata['launched_from']))
 
+    def test_launch_set_name(self):
+        instance_uuid = utils.create_instance(self.context)
+        blessed_instance = self.gridcentric_api.bless_instance(self.context, instance_uuid)
+        blessed_instance_uuid = blessed_instance['uuid']
+        launched_instance = self.gridcentric_api.launch_instance(self.context, blessed_instance_uuid, params={'name': 'test-instance'})
+        name = launched_instance['display_name']
+        self.assertTrue(name == 'test-instance', 'The name should have been set to test-instance but is actually {}'.format(name))
+
+    def test_launch_no_name(self):
+        instance_uuid = utils.create_instance(self.context)
+        blessed_instance = self.gridcentric_api.bless_instance(self.context, instance_uuid)
+        blessed_instance_uuid = blessed_instance['uuid']
+        launched_instance = self.gridcentric_api.launch_instance(self.context, blessed_instance_uuid, params={})
+        name = launched_instance['display_name']
+        print 'instance name: {}'.format(name)
+        self.assertTrue(name == 'None-0-clone', 'The name should have been set to None-0-clone but is actually {}'.format(name))
+
+    def test_launch_with_user_data(self):
+        instance_uuid = utils.create_instance(self.context)
+        blessed_instance = self.gridcentric_api.bless_instance(self.context, instance_uuid)
+        blessed_instance_uuid = blessed_instance['uuid']
+        test_data = "here is some test user data"
+        test_data_encoded = base64.b64encode(test_data)
+        launched_instance = self.gridcentric_api.launch_instance(self.context, blessed_instance_uuid, params={'user_data': test_data_encoded})
+        user_data = launched_instance['user_data']
+        self.assertEqual(user_data, test_data_encoded)
+
+    def test_launch_without_user_data(self):
+        instance_uuid = utils.create_instance(self.context)
+        blessed_instance = self.gridcentric_api.bless_instance(self.context, instance_uuid)
+        blessed_instance_uuid = blessed_instance['uuid']
+        launched_instance = self.gridcentric_api.launch_instance(self.context, blessed_instance_uuid, params={})
+        user_data = launched_instance['user_data']
+        self.assertEqual(user_data, '')
+
     def test_list_blessed_nonexistent_uuid(self):
         try:
             # Use a random UUID that doesn't exist.
@@ -313,7 +348,6 @@
         except exception.InstanceNotFound:
             pass
 
-<<<<<<< HEAD
     def test_migrate_instance_with_destination(self):
         instance_uuid = utils.create_instance(self.context, {"vm_state":vm_states.ACTIVE})
         gc_service = utils.create_gridcentric_service(self.context)
@@ -366,40 +400,4 @@
             self.gridcentric_api.migrate_instance(self.context, instance_uuid, "no_destination")
             self.fail("Should not be able to migrate a non-existent destination.")
         except exception.NovaException:
-            pass
-=======
-    def test_launch_set_name(self):
-        instance_uuid = utils.create_instance(self.context)
-        blessed_instance = self.gridcentric_api.bless_instance(self.context, instance_uuid)
-        blessed_instance_uuid = blessed_instance['uuid']
-        launched_instance = self.gridcentric_api.launch_instance(self.context, blessed_instance_uuid, params={'name': 'test-instance'})
-        name = launched_instance['display_name']
-        self.assertTrue(name == 'test-instance', 'The name should have been set to test-instance but is actually {}'.format(name))
-
-    def test_launch_no_name(self):
-        instance_uuid = utils.create_instance(self.context)
-        blessed_instance = self.gridcentric_api.bless_instance(self.context, instance_uuid)
-        blessed_instance_uuid = blessed_instance['uuid']
-        launched_instance = self.gridcentric_api.launch_instance(self.context, blessed_instance_uuid, params={})
-        name = launched_instance['display_name']
-        print 'instance name: {}'.format(name)
-        self.assertTrue(name == 'None-0-clone', 'The name should have been set to None-0-clone but is actually {}'.format(name))
-
-    def test_launch_with_user_data(self):
-        instance_uuid = utils.create_instance(self.context)
-        blessed_instance = self.gridcentric_api.bless_instance(self.context, instance_uuid)
-        blessed_instance_uuid = blessed_instance['uuid']
-        test_data = "here is some test user data"
-        test_data_encoded = base64.b64encode(test_data)
-        launched_instance = self.gridcentric_api.launch_instance(self.context, blessed_instance_uuid, params={'user_data': test_data_encoded})
-        user_data = launched_instance['user_data']
-        self.assertEqual(user_data, test_data_encoded)
-
-    def test_launch_without_user_data(self):
-        instance_uuid = utils.create_instance(self.context)
-        blessed_instance = self.gridcentric_api.bless_instance(self.context, instance_uuid)
-        blessed_instance_uuid = blessed_instance['uuid']
-        launched_instance = self.gridcentric_api.launch_instance(self.context, blessed_instance_uuid, params={})
-        user_data = launched_instance['user_data']
-        self.assertEqual(user_data, '')
->>>>>>> ac984ecd
+            pass