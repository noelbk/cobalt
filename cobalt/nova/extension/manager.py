--- conflicted
+++ resolved
@@ -885,16 +885,9 @@
             is_vpn = False
             try:
                 self._instance_update(context, instance_ref['uuid'],
-<<<<<<< HEAD
                           task_state=task_states.NETWORKING)
-                LOG.debug(_("Making call to network for launching instance=%s"), \
-=======
-                          task_state=task_states.NETWORKING,
-                          host=self.host)
-                instance_ref['host'] = self.host
                 LOG.debug(
                       _("Making call to network for launching instance=%s"), \
->>>>>>> eef31515
                       instance_ref['name'])
                 # In a contested host, this function can block behind locks for
                 # a good while. Use our compute_timeout as an upper wait bound
