--- conflicted
+++ resolved
@@ -68,11 +68,8 @@
         if not host:
             queue = CONF.gridcentric_topic
         else:
-<<<<<<< HEAD
-            queue = self.db.queue_get_for(context, CONF.gridcentric_topic, host)
-=======
-            queue = rpc.queue_get_for(context, FLAGS.gridcentric_topic, host)
->>>>>>> 24290f58
+            queue = rpc.queue_get_for(context, CONF.gridcentric_topic, host)
+
         params['instance_uuid'] = instance_uuid
         kwargs = {'method': method, 'args': params}
         rpc.cast(context, queue, kwargs)
@@ -276,19 +273,6 @@
                   _(("Instance %s is not blessed. " +
                      "Please bless the instance before launching from it.") % instance_uuid))
 
-<<<<<<< HEAD
-        # Create a new launched instance.
-        new_instance_ref = self._copy_instance(context, instance_uuid, "clone", launch=True)
-
-        LOG.debug(_("Casting to scheduler for %(pid)s/%(uid)s's"
-                    " instance %(instance_uuid)s") % locals())
-        rpc.cast(context,
-                     CONF.scheduler_topic,
-                     {"method": "launch_instance",
-                      "args": {"topic": CONF.gridcentric_topic,
-                               "instance_uuid": new_instance_ref['uuid'],
-                               "params": params}})
-=======
         # Set up security groups to be added - we are passed in names, but need ID's
         security_group_names = params.pop('security_groups', None)
         if security_group_names != None:
@@ -315,7 +299,7 @@
             # is sorted, we will simply cast the message and let a random
             # host pick it up. Note that this is simply a stopgap measure.
             rpc.cast(context,
-                         FLAGS.gridcentric_topic,
+                         CONF.gridcentric_topic,
                          {"method": "launch_instance",
                           "args": {"instance_uuid": new_instance_ref['uuid'],
                                    "params": params}})
@@ -323,7 +307,6 @@
         except:
             self._rollback_reservation(context, reservations)
             raise
->>>>>>> 24290f58
 
         return self.get(context, new_instance_ref['uuid'])
 
@@ -439,11 +422,7 @@
                                {'host': target_host,
                                 'scheduled_at': now})
 
-<<<<<<< HEAD
-            rpc.cast(context, self.db.queue_get_for(context, CONF.compute_topic, target_host),
-=======
-            rpc.cast(context, rpc.queue_get_for(context, FLAGS.compute_topic, target_host),
->>>>>>> 24290f58
+            rpc.cast(context, rpc.queue_get_for(context, CONF.compute_topic, target_host),
                      {"method": "run_instance",
                       "args": {"instance_uuid": instance_uuid,
                        "availability_zone": availability_zone,
