# Copyright 2011 Gridcentric Inc.
# All Rights Reserved.
#
#    Licensed under the Apache License, Version 2.0 (the "License"); you may
#    not use this file except in compliance with the License. You may obtain
#    a copy of the License at
#
#         http://www.apache.org/licenses/LICENSE-2.0
#
#    Unless required by applicable law or agreed to in writing, software
#    distributed under the License is distributed on an "AS IS" BASIS, WITHOUT
#    WARRANTIES OR CONDITIONS OF ANY KIND, either express or implied. See the
#    License for the specific language governing permissions and limitations
#    under the License.

"""
Handles all processes relating to Cobalt functionality

The :py:class:`CobaltManager` class is a :py:class:`nova.manager.Manager` that
handles RPC calls relating to Cobalt functionality creating instances.
"""

import re
import socket
import subprocess
import time

import greenlet
from eventlet import greenthread
from eventlet.green import threading as gthreading

# This regular expression is used to match against the output
# from an "ip route get" command. It is used to determine the
# correct interface to bind to when performing a migration.
IP_ROUTE_RE = "\\s*[0-9\\.]+(\\s+via\\s+[0-9\\.]+)?\\s+dev\\s+(\S+)\\s+src\\s+[0-9\\.]+\\s*"

from nova import block_device
from nova import conductor
from nova import exception
from nova import manager
from nova import network
from nova import notifications
from nova import volume
from nova import utils
from nova.compute import flavors
from nova.compute import manager as compute_manager
from nova.compute import power_state
from nova.compute import rpcapi as compute_rpcapi
from nova.compute import task_states
from nova.compute import vm_states
# We need to import this module because other nova modules use the flags that
# it defines (without actually importing this module). So we need to ensure
# this module is loaded so that we can have access to those flags.
from nova.network import manager as network_manager
from nova.network import model as network_model
from nova.objects import base as base_obj
from nova.objects import instance as instance_obj
from nova.openstack.common import jsonutils
from nova.openstack.common import log as logging
from nova.openstack.common import periodic_task
from nova.openstack.common import timeutils
from nova.openstack.common.gettextutils import _

from oslo import messaging
from oslo.config import cfg

from cobalt.nova import rpcapi as cobalt_rpc
from cobalt.nova.extension import hooks
from cobalt.nova.extension import vmsconn

LOG = logging.getLogger('nova.cobalt.manager')
CONF = cfg.CONF

cobalt_opts = [
               cfg.StrOpt('cobalt_outgoing_migration_address',
               deprecated_name='gridcentric_outgoing_migration_address',
               default=None,
               help='IPv4 address to host migrations from; the VM on the '
                    'migration destination will connect to this address. '
                    'Must be in dotted-decimcal format, i.e., ddd.ddd.ddd.ddd. '
                    'By default, the outgoing migration address is determined '
                    'automatically by the host\'s routing tables.'),

                cfg.IntOpt('cobalt_compute_timeout',
                deprecated_name='gridcentric_compute_timeout',
                default=60* 60,
                help='The timeout used to wait on called to nova-compute to setup the '
                     'iptables rules for an instance. Since this is a locking procedure '
                     'mutliple launches on the same host will be processed synchronously. '
                     'This timeout can be raised to ensure that launch waits long enough '
                     'for nova-compute to process its request. By default this is set to '
                     'one hour.')]
CONF.register_opts(cobalt_opts)
CONF.import_opt('cobalt_topic', 'cobalt.nova.api')

def _lock_call(fn):
    """
    A decorator to lock methods to ensure that mutliple operations do not occur on the same
    instance at a time. Note that this is a local lock only, so it just prevents concurrent
    operations on the same host.
    """

    def wrapped_fn(self, context, **kwargs):
        instance_uuid = kwargs.get('instance_uuid', None)
        instance = kwargs.get('instance', None)

        # Ensure we've got exactly one of uuid or ref.
        if instance_uuid and not(instance):
            # NOTE(dscannell): Load all of the instance default fields to ensure
            #                  all of the data is available in case we need to
            #                  send the instance_ref over an RPC call.
            instance = instance_obj.Instance.get_by_uuid(context,
                    instance_uuid,
                    expected_attrs=instance_obj.INSTANCE_DEFAULT_FIELDS)
            kwargs['instance'] = instance
            assert instance is not None
        elif instance and not(instance_uuid):
            # Deserialized the instance_ref
            instance = \
                    self.object_serializer.deserialize_entity(context, instance)
            instance_uuid = instance['uuid']
            kwargs['instance_uuid'] = instance['uuid']

        LOG.debug(_("%s called: %s"), fn.__name__, str(kwargs))

        LOG.debug("Locking instance %s (fn:%s)" % (instance_uuid, fn.__name__))
        self._lock_instance(instance_uuid)
        try:
            return fn(self, context, **kwargs)
        finally:
            self._unlock_instance(instance_uuid)
            LOG.debug(_("Unlocked instance %s (fn: %s)" % (instance_uuid, fn.__name__)))

    wrapped_fn.__name__ = fn.__name__
    wrapped_fn.__doc__ = fn.__doc__

    return wrapped_fn

def memory_string_to_pages(mem):
    mem = mem.lower()
    units = { '^(\d+)tb$' : 40,
              '^(\d+)gb$' : 30,
              '^(\d+)mb$' : 20,
              '^(\d+)kb$' : 10,
              '^(\d+)b$' : 0,
              '^(\d+)$' : 0 }
    for (pattern, shift) in units.items():
        m = re.match(pattern, mem)
        if m is not None:
            val = long(m.group(1))
            memory = val << shift
            # Shift to obtain pages, at least one
            return max(1, memory >> 12)
    raise ValueError('Invalid target string %s.' % mem)

def _log_error(operation):
    """ Log exceptions with a common format. """
    LOG.exception(_("Error during %s") % operation)

def _retry_rpc(fn):
    def wrapped_fn(*args, **kwargs):
        timeout = CONF.gridcentric_compute_timeout
        i = 0
        start = time.time()
        while True:
            try:
                return fn(*args, **kwargs)
            except messaging.MessagingTimeout:
                elapsed = time.time() - start
                if elapsed > timeout:
                    raise
                LOG.debug(_("%s timing out after %d seconds, try %d."),
                            fn.__name__, elapsed, i)
                i += 1

    wrapped_fn.__name__ = fn.__name__
    wrapped_fn.__doc__ = fn.__doc__

    return wrapped_fn

class CobaltManager(manager.Manager):

    target = messaging.Target(version='2.0')

    def __init__(self, *args, **kwargs):

        self.network_api = kwargs.pop('network_api', network.API())
        self.volume_api = kwargs.pop('volume_api', volume.API())
        self.cobalt_rpcapi = kwargs.pop('cobalt_rpcapi',
                cobalt_rpc.CobaltRpcApi())
        # Initialze a local compute manager and ensure that it uses the same
        # APIs as Cobalt.
        self.compute_manager = compute_manager.ComputeManager()
        self.compute_manager.volume_api = self.volume_api

        self.compute_rpcapi = kwargs.pop('compute_rpcapi',
                compute_rpcapi.ComputeAPI())
        self.conductor_api = conductor.API()
        self.object_serializer = base_obj.NovaObjectSerializer()

        self.vms_conn = kwargs.pop('vmsconn', None)
        self._init_vms()
        self.nodename = self.vms_conn.get_hypervisor_hostname()
        self._ip_route_re = re.compile(IP_ROUTE_RE)

        # Use an eventlet green thread condition lock instead of the regular threading module. This
        # is required for eventlet threads because they essentially run on a single system thread.
        # All of the green threads will share the same base lock, defeating the point of using the
        # it. Since the main threading module is not monkey patched we cannot use it directly.
        self.cond = gthreading.Condition()
        self.locked_instances = {}
        super(CobaltManager, self).__init__(service_name="cobalt", *args, **kwargs)

    def _init_vms(self):
        """ Initializes the hypervisor options depending on the openstack connection type. """
        if self.vms_conn == None:
            self.vms_conn = vmsconn.get_vms_connection(self.compute_manager.driver)

    def _lock_instance(self, instance_uuid):
        self.cond.acquire()
        try:
            LOG.debug(_("Acquiring lock for instance %s" % (instance_uuid)))
            current_thread = id(greenlet.getcurrent())

            while True:
                (locking_thread, refcount) = self.locked_instances.get(instance_uuid,
                                                                       (current_thread, 0))
                if locking_thread != current_thread:
                    LOG.debug(_("Lock for instance %s already acquired by %s (me: %s)" \
                            % (instance_uuid, locking_thread, current_thread)))
                    self.cond.wait()
                else:
                    break

            LOG.debug(_("Acquired lock for instance %s (me: %s, refcount=%s)" \
                        % (instance_uuid, current_thread, refcount + 1)))
            self.locked_instances[instance_uuid] = (locking_thread, refcount + 1)
        finally:
            self.cond.release()

    def _unlock_instance(self, instance_uuid):
        self.cond.acquire()
        try:
            if instance_uuid in self.locked_instances:
                (locking_thread, refcount) = self.locked_instances[instance_uuid]
                if refcount == 1:
                    del self.locked_instances[instance_uuid]
                    # The lock is now available for other threads to take so wake them up.
                    self.cond.notifyAll()
                else:
                    self.locked_instances[instance_uuid] = (locking_thread, refcount - 1)
        finally:
            self.cond.release()

    def _instance_update(self, context, instance, **kwargs):
        """Update an instance in the database using kwargs as value."""

        retries = 0
        while True:
            try:
                # (dscannell): Reset the change marker on the instance object
                #              so that only fields we want changed, by calling
                #              update, are the ones modified in the save. If the
                #              reset is not called, the unintended modifications
                #              can be made to the database.
                instance.obj_reset_changes()
                instance.update(kwargs)
                instance.save(context)
                return instance
            except:
                # We retry the database update up to 60 seconds. This gives
                # us a decent window for avoiding database restarts, etc.
                if retries < 12:
                    retries += 1
                    time.sleep(5.0)
                else:
                    raise

    def _system_metadata_get(self, instance):
        '''Returns {key:value} dict of system_metadata from instance_ref.'''
        return instance.system_metadata

    @periodic_task.periodic_task
    def _clean(self, context):
        self.vms_conn.periodic_clean()

    @periodic_task.periodic_task
    def _refresh_host(self, context):

        # Grab the global lock and fetch all instances.
        self.cond.acquire()

        try:
            # Scan all instances and check for stalled operations.
            db_instances = instance_obj.InstanceList.get_by_host(context,
                                                                 self.host)
            local_instances = self.compute_manager.driver.list_instances()
            for instance in db_instances:

                # If the instance is locked, then there is some active
                # tasks working with this instance (and the BUILDING state
                # and/or MIGRATING state) is completely fine.
                if instance['uuid'] in self.locked_instances:
                    continue

                if instance['task_state'] == task_states.MIGRATING:

                    # Set defaults.
                    state = None
                    host = self.host

                    # Grab metadata.
                    system_metadata = self._system_metadata_get(instance)
                    src_host = system_metadata.get('gc_src_host', None)
                    dst_host = system_metadata.get('gc_dst_host', None)

                    if instance['name'] in local_instances:
                        if self.host == src_host:
                            # This is a rollback, it's here and no migration is
                            # going on.  We simply update the database to
                            # reflect this reality.
                            state = vm_states.ACTIVE
                            task = None

                        elif self.host == dst_host:
                            # This shouldn't really happen. The only case in which
                            # it could happen is below, where we've been punted this
                            # VM from the source host.
                            state = vm_states.ACTIVE
                            task = None

                            # Try to ensure the networks are configured correctly.
                            self.network_api.setup_networks_on_host(context, instance)
                    else:
                        if self.host == src_host:
                            # The VM may have been moved, but the host did not change.
                            # We update the host and let the destination take care of
                            # the status.
                            state = instance['vm_state']
                            task = instance['task_state']
                            host = dst_host


                        elif self.host == dst_host:
                            # This VM is not here, and there's no way it could be back
                            # at its origin. We must mark this as an error.
                            state = vm_states.ERROR
                            task = None

                    if state:
                        self._instance_update(context, instance, vm_state=state,
                                              task_state=task, host=host)

        finally:
            self.cond.release()

    def _get_migration_address(self, dest):
        if CONF.cobalt_outgoing_migration_address != None:
            return CONF.cobalt_outgoing_migration_address

        # Figure out the interface to reach 'dest'.
        # This is used to construct our out-of-band network parameter below.
        dest_ip = socket.gethostbyname(dest)
        iproute = subprocess.Popen(["ip", "route", "get", dest_ip], stdout=subprocess.PIPE)
        (stdout, stderr) = iproute.communicate()
        lines = stdout.split("\n")
        if len(lines) < 1:
            raise exception.NovaException(_("No route to destination."))
            _log_error("no route to destination")

        m = self._ip_route_re.match(lines[0])
        if not m:
            _log_error("garbled route output: %s" % lines[0])
            raise exception.NovaException(_("Can't determine ip route."))

        # The second group is our interface.
        # See the IP_ROUTE_RE above.
        devname = m.group(2)

        # Check that this is not local.
        if devname == "lo":
            raise exception.NovaException(_("Can't migrate to the same host."))

        # Return the device name.
        return devname

    def _extract_list(self, metadata, key):
        return_list = metadata.get(key, '').split(',')
        if len(return_list) == 1 and return_list[0] == '':
            return_list = []
        return return_list

    def _extract_image_refs(self, instance_ref):
        return self._extract_list(self._system_metadata_get(instance_ref),
                                  'images')

    def _extract_lvm_info(self, instance_ref):
        lvms = self._extract_list(self._system_metadata_get(instance_ref),
                                  'logical_volumes')
        lvm_info = {}
        for key, value in map(lambda x: x.split(':'), lvms):
            lvm_info[key] = value
        return lvm_info

    def _extract_requested_networks(self, instance_ref):
        networks = self._extract_list(self._system_metadata_get(instance_ref),
                                      'attached_networks')
        if len(networks) == 0:
            return None

        if utils.is_neutron():
            return [[id, None, None] for id in networks]
        else:
            return [[id, None] for id in networks]


    def _get_source_instance(self, context, instance):
        """
        Returns an instance reference for the source instance of instance_ref.
        In other words:
            * if instance_ref is a BLESSED instance, it returns the instance
              that was blessed
            * if instance_ref is a LAUNCH instance, it returns the blessed
              instance.
            * if instance_ref is neither, it returns NONE.
        """
        system_metadata = self._system_metadata_get(instance)
        if "launched_from" in system_metadata:
            source_instance_uuid = system_metadata["launched_from"]
        elif "blessed_from" in system_metadata:
            source_instance_uuid = system_metadata["blessed_from"]
        else:
            source_instance_uuid = None

        if source_instance_uuid != None:
            return instance_obj.Instance.get_by_uuid(context,
                                                     source_instance_uuid)
        return None

    def _notify(self, context, instance, operation, network_info=None):
        try:
            self.compute_manager._notify_about_instance_usage(context, instance,
                    operation, network_info=network_info,
                    system_metadata=instance['system_metadata'])
        except:
            # (amscanne): We do not put the instance into an error state during a notify exception.
            # It doesn't seem reasonable to do this, as the instance may still be up and running,
            # using resources, etc. and the ACTIVE state more accurately reflects this than
            # the ERROR state. So if there are real systems scanning instances in addition to
            # using notification events, they will eventually pick up the instance and correct
            # for their missing notification.
            _log_error("notify %s" % operation)

    def _snapshot_attached_volumes(self, context,  source_instance, instance,
                                   is_paused=False):
        """
        Creates a snaptshot of all of the attached volumes.
        """

        block_device_mappings = self.conductor_api.\
                block_device_mapping_get_all_by_instance(context, instance)

        if len(block_device_mappings) > 0:
            if not is_paused:
                self.vms_conn.pause_instance(source_instance)
            self._snapshot_volumes(context, block_device_mappings,
                    _('snapshot for %s') % instance['display_name'])

    def _snapshot_volumes(self, context, block_device_mappings, display_name):
        """
        Snapshot all the volumes in the block_device_mappings and update
        the mapping to use the snapshot instead of the volume.
        """

        for bdm in block_device_mappings:
            if bdm['no_device']:
                continue

            volume_id = bdm.get('volume_id')
            if volume_id:

                snapshot = self.volume_api.create_snapshot_force(
                    context, volume_id, display_name,
                    "snapshot of volume %s" % (volume_id))

                # Update the device mapping to include the snapshot id.
                # We also mark it for deletion and this will cascade to the
                # volume booted when launching.
                self.conductor_api.\
                    block_device_mapping_update(context.elevated(),
                                                bdm['id'],
                                                {'snapshot_id': snapshot['id'],
                                                 'source_type': 'snapshot',
                                                 'delete_on_termination': True,
                                                 'volume_id': None})

    def _detach_volumes(self, context, instance):
        block_device_mappings = self.conductor_api.\
            block_device_mapping_get_all_by_instance(context, instance)
        for bdm in block_device_mappings:
            try:
                volume_id = bdm['volume_id']
                connector = self.compute_manager.driver.get_volume_connector(instance)
                self.volume_api.terminate_connection(context, volume_id, connector)
                self.volume_api.detach(context, volume_id)
            except exception.DiskNotFound as exc:
                LOG.warn(_('Ignoring DiskNotFound: %s') % exc, instance=instance)
            except exception.VolumeNotFound as exc:
                LOG.warn(_('Ignoring VolumeNotFound: %s') % exc, instance=instance)

    def _discard_blessed_snapshots(self, context, instance):
        """Removes the snapshots created for the blessed instance."""
        block_device_mappings = self.conductor_api.\
            block_device_mapping_get_all_by_instance(context, instance)

        for bdm in block_device_mappings:
            if bdm['no_device']:
                continue

            snapshot_id = bdm.get('snapshot_id')
            if snapshot_id:
                # Remove the snapshot
                try:
                    self.volume_api.delete_snapshot(context, snapshot_id)
                except:
                    LOG.warn(_("Failed to remove blessed snapshot %s") %(snapshot_id))

    @_lock_call
    def bless_instance(self, context, instance_uuid=None, instance=None,
                       migration_url=None, migration_network_info=None):
        """
        Construct the blessed instance, with the uuid instance_uuid. If migration_url is specified then
        bless will ensure a memory server is available at the given migration url.
        """
        hooks.call_hooks_pre_bless([instance.get('uuid', ''),
                                    instance.get('name', ''),
                                    migration_url and 'migration' or 'bless'])
        # migration_url gets set after this, so remember the input in order
        # to correctly set the 'migration' last param of the post bless hook.
        _migration_url = migration_url

        context = context.elevated()
        if migration_url:
            # Tweak only this instance directly.
            source_instance = instance
            migration = True
        else:
            self._notify(context, instance, "bless.start")
            # We require the parent instance.
            source_instance = self._get_source_instance(context, instance)
            assert source_instance is not None
            migration = False

        # (dscannell) Determine if the instance is already paused.
        instance_info = self.vms_conn.get_instance_info(source_instance)
        is_paused = instance_info['state'] == power_state.PAUSED

        if not(migration):
            try:
                self._snapshot_attached_volumes(context,
                                                source_instance,
                                                instance,
                                                is_paused=is_paused)
            except:
                _log_error("snapshot volumes")
                raise

        vms_policy_template = self._generate_vms_policy_template(context,
                instance)

        source_locked = False
        try:
            # Lock the source instance if blessing
            if not(migration):
                self._instance_update(context, source_instance,
                                      task_state='blessing')

            # Create a new 'blessed' VM with the given name.
            # NOTE: If this is a migration, then a successful bless will mean that
            # the VM no longer exists. This requires us to *relaunch* it below in
            # the case of a rollback later on.
            name, migration_url, blessed_files, lvms = self.vms_conn.bless(context,
                                                source_instance['name'],
                                                instance,
                                                migration_url=migration_url)
        except Exception, e:
            _log_error("bless")
            if not is_paused:
                # (dscannell): The instance was unpaused before the blessed
                #              command was called. Depending on how bless failed
                #              the instance may remain in a paused state. It
                #              needs to return back to an unpaused state.
                self.vms_conn.unpause_instance(source_instance)
            if not(migration):
                self._instance_update(context, instance,
                                      vm_state=vm_states.ERROR, task_state=None)
            raise e

        finally:
            # Unlock source instance
            if not(migration):
                self._instance_update(context, source_instance,
                                      task_state=None)

        try:
            # Extract the image references.
            # We set the image_refs to an empty array first in case the
            # post_bless() fails and we need to cleanup artifacts.
            image_refs = []

            image_refs = self.vms_conn.post_bless(context,
                                    instance,
                                    blessed_files,
                                    vms_policy_template=vms_policy_template)
            LOG.debug("image_refs = %s" % image_refs)

            # Mark this new instance as being 'blessed'. If this fails,
            # we simply clean up all system_metadata and attempt to mark the VM
            # as in the ERROR state. This may fail also, but at least we
            # attempt to leave as little around as possible.
            system_metadata = self._system_metadata_get(instance)
            system_metadata['images'] = ','.join(image_refs)
            system_metadata['logical_volumes'] = ','.join(lvms)
            if not(migration):
                # Record the networks that we attached to this instance so that when launching
                # only these networks will be attached,
                network_info = self._instance_network_info(context,
                                                           source_instance,
                                                           True)
                system_metadata['attached_networks'] = ','.join(
                                [vif['network']['id'] for vif in network_info])

            if not(migration):
                self._notify(context, instance, "bless.end")
                instance = self._instance_update(
                                            context, instance,
                                            vm_state="blessed",
                                            task_state=None,
                                            launched_at=timeutils.utcnow(),
                                            system_metadata=system_metadata)
            else:
                instance = self._instance_update(
                                            context, instance,
                                            system_metadata=system_metadata)
                self._detach_volumes(context, instance)

        except:
            _log_error("post_bless")
            if migration:
                # Get a reference to the block_device_info for the instance. This will be needed
                # if an error occurs during bless and we need to relaunch the instance here.
                # NOTE(dscannell): We need ensure that the volumes are detached before setting up
                # the block_device_info, which will reattach the volumes. Doing a double detach
                # does not seem to create any issues.
                self._detach_volumes(context, instance)
                bdms = self.conductor_api.\
                    block_device_mapping_get_all_by_instance(context,
                                                             instance)
                block_device_info = self.compute_manager._setup_block_device_mapping(context,
                    instance, bdms)
                self.vms_conn.launch(context,
                                     source_instance['name'],
                                     instance,
                                     migration_network_info,
                                     target=0,
                                     migration_url=migration_url,
                                     skip_image_service=True,
                                     image_refs=blessed_files,
                                     params={},
                                     block_device_info=block_device_info)

            # Ensure that no data is left over here, since we were not
            # able to update the metadata service to save the locations.
            self.vms_conn.discard(context, instance['name'], image_refs=image_refs)

            if not(migration):
                self._instance_update(context, instance,
                                      vm_state=vm_states.ERROR, task_state=None)

        try:
            # Cleanup the leftover local artifacts.
            self.vms_conn.bless_cleanup(blessed_files)
        except:
            _log_error("bless cleanup")

        hooks.call_hooks_post_bless([source_instance.get('uuid', ''),
                                     source_instance.get('name', ''),
                                     instance.get('uuid', ''),
                                     instance.get('name', ''),
                                     migration_url or '',
                                     _migration_url and 'migration' or 'bless'])

        # Return the memory URL (will be None for a normal bless) and the
        # updated instance_ref.
        return migration_url, instance

    def _migrate_floating_ips(self, context, instance, src, dest):

        migration = {'source_compute': src,
                     'dest_compute': dest}

        self.conductor_api.network_migrate_instance_start(context, instance,
                                                          migration)
        # NOTE: We update the host temporarily on the instance object.
        # This is because the migrate_instance_finish() method seems to
        # disregard the migration specification passed in, and instead
        # looks at the host associated with the instance object.
        # Since we have a slightly different workflow (we update the
        # host only at the very end of the migration), we do a temporary
        # switcheroo.
        orig_host = instance['host']
        instance['host'] = dest
        self.conductor_api.network_migrate_instance_finish(context, instance,
                                                           migration)
        instance['host'] = orig_host

    @_lock_call
    def migrate_instance(self, context, instance_uuid=None, instance=None,
                         dest=None):
        """
        Migrates an instance, dealing with special streaming cases as necessary.
        """
        hooks.call_hooks_pre_migrate([instance.get('uuid', ''),
                                      instance.get('name', ''),
                                      dest or 'unknown'])

        context = context.elevated()
        # FIXME: This live migration code does not currently support volumes,
        # nor floating IPs. Both of these would be fairly straight-forward to
        # add but probably cry out for a better factoring of this class as much
        # as this code can be inherited directly from the ComputeManager. The
        # only real difference is that the migration must not go through
        # libvirt, instead we drive it via our bless, launch routines.

        src = instance['host']

        if src != self.host:
            # This can happen if two migration requests come in at the same time. We lock the
            # instance so that the migrations will happen serially. However, after the first
            # migration, we cannot proceed with the second one. For that case we just throw an
            # exception and leave the instance intact.
            raise exception.NovaException(_("Cannot migrate an instance that is on another host."))

<<<<<<< HEAD
        # Get a reference to both the destination and source queues
        #co_dest_queue = rpc.queue_get_for(context, CONF.cobalt_topic, dest)
        #compute_dest_queue = rpc.queue_get_for(context, CONF.compute_topic, dest)
        #compute_source_queue = rpc.queue_get_for(context, CONF.compute_topic, self.host)

=======
>>>>>>> e86c0c10
        # Figure out the migration address.
        migration_address = self._get_migration_address(dest)

        # Grab the network info.
        network_info = self.network_api.get_instance_nw_info(context, instance)

        # Update the system_metadata for migration.
        system_metadata = self._system_metadata_get(instance)
        system_metadata['gc_src_host'] = self.host
        system_metadata['gc_dst_host'] = dest
        self._instance_update(context, instance,
                              system_metadata=system_metadata)

        # Prepare the destination for live migration.
        # NOTE(dscannell): The instance's host needs to change for the pre_live_migration
        # call in order for the iptable rules for the DHCP server to be correctly setup
        # to allow the destination host to respond to the instance. Its set back to the
        # source after this call. Also note, that this does not update the database so
        # no other processes should be affected.
        instance['host'] = dest
        self.compute_rpcapi.pre_live_migration(context, instance, False, None,
                dest, None)
        instance['host'] = self.host

        # Bless this instance for migration.
        migration_url, instance = self.bless_instance(context,
                                        instance=instance,
                                        migration_url="mcdist://%s"
                                                      % migration_address,
                                        migration_network_info=network_info)

        # Run our premigration hook.
        self.vms_conn.pre_migration(context, instance, network_info,
                migration_url)

        # Migrate floating ips
        try:
            self._migrate_floating_ips(context, instance, self.host, dest)
        except:
            _log_error("migrating floating ips.")
            raise

        try:
            # Launch on the different host. With the non-null migration_url,
            # the launch will assume that all the files are the same places are
            # before (and not in special launch locations).
            #
            # FIXME: Currently we fix a timeout for this operation at 30 minutes.
            # This is a long, long time. Ideally, this should be a function of the
            # disk size or some other parameter. But we will get a response if an
            # exception occurs in the remote thread, so the worse case here is
            # really just the machine dying or the service dying unexpectedly.
            self.cobalt_rpcapi.launch_instance(context, instance, dest,
                    migration_url=migration_url,
                    migration_network_info=network_info,
                    timeout=1800)
            changed_hosts = True
            rollback_error = False

        except:
            _log_error("remote launch")
            changed_hosts = False
            rollback_error = False

            # Try relaunching on the local host. Everything should still be setup
            # for this to happen smoothly, and the _launch_instance function will
            # not talk to the database until the very end of operation. (Although
            # it is possible that is what caused the failure of launch_instance()
            # remotely... that would be bad. But that VM wouldn't really have any
            # network connectivity).
            try:
                self.launch_instance(context,
                                     instance=instance,
                                     migration_url=migration_url,
                                     migration_network_info=network_info)
            except:
                _log_error("migration rollback launch")
                rollback_error = True

            # Try two re-assign the floating ips back to the source host.
            try:
                self._migrate_floating_ips(context, instance, dest, self.host)
            except:
                _log_error("migration of floating ips failed, no undo")

        # Teardown any specific migration state on this host.
        # If this does not succeed, we may be left with some
        # memory used by the memory server on the current machine.
        # This isn't ideal but the new VM should be functional
        # and we were probably migrating off this machine for
        # maintenance reasons anyways.
        try:
            self.vms_conn.post_migration(context, instance, network_info, migration_url)
        except:
            _log_error("post migration")

        if changed_hosts:
            # Essentially we want to clean up the instance on the source host. This
            # involves removing it from the libvirt caches, removing it from the
            # iptables, etc. Since we are dealing with the iptables, we need the
            # nova-compute process to handle this clean up. We use the
            # rollback_live_migration_at_destination method of nova-compute because
            # it does exactly was we need but we use the source host (self.host)
            # instead of the destination.
            try:
                # Ensure that the networks have been configured on the destination host.
                self.network_api.setup_networks_on_host(context, instance, host=dest)
                self.compute_rpcapi.rollback_live_migration_at_destination(
                        context, instance, self.host)
            except:
                _log_error("post migration cleanup")

        try:
            # Discard the migration artifacts.
            # Note that if this fails, we may leave around bits of data
            # (descriptor in glance) but at least we had a functional VM.
            # There is not much point in changing the state past here.
            # Or catching any thrown exceptions (after all, it is still
            # an error -- just not one that should kill the VM).
            image_refs = self._extract_image_refs(instance)

            self.vms_conn.discard(context, instance["name"], image_refs=image_refs)
        except:
            _log_error("discard of migration bless artifacts")

        if rollback_error:
            # Since the rollback failed, the instance isn't running
            # anywhere. So we put it in ERROR state. Note that we only do
            # this _after_ we've cleaned up the migration artifacts because
            # we want to leave the instance in the MIGRATING state as long
            # as we're doing migration-related work.
            self._instance_update(context,
                                  instance,
                                  vm_state=vm_states.ERROR,
                                  task_state=None)

        hooks.call_hooks_post_migrate([instance.get('uuid', ''),
                                       instance.get('name', ''),
                                       changed_hosts and 'pass' or 'fail',
                                       rollback_error and 'failed_rollback' or 'rollback'])

        self._instance_update(context, instance, task_state=None)

    @_lock_call
    def discard_instance(self, context, instance_uuid=None, instance=None):
        """ Discards an instance so that no further instances maybe be launched from it. """
        hooks.call_hooks_pre_discard([instance.get('uuid', ''),
                                      instance.get('name', '')])

        context = context.elevated()
        self._notify(context, instance, "discard.start")

        # Try to discard the created snapshots
        self._discard_blessed_snapshots(context, instance)
        # Call discard in the backend.
        try:
            self.vms_conn.discard(context, instance['name'],
                           image_refs=self._extract_image_refs(instance))
        except:
            _log_error("discard instance")
            self._instance_update(context, instance,
                    vm_state=vm_states.ERROR, task_state=None)
            raise

        # Remove the instance.
        self._instance_update(context,
                              instance,
                              vm_state=vm_states.DELETED,
                              task_state=None,
                              terminated_at=timeutils.utcnow())
        self.conductor_api.instance_destroy(context, instance)
        self._notify(context, instance, "discard.end")

        hooks.call_hooks_post_discard([instance.get('uuid', ''),
                                       instance.get('name', '')])

    @_retry_rpc
    def _retry_get_nw_info(self, context, instance):
        return self.network_api.get_instance_nw_info(context, instance)

    def _instance_network_info(self, context, instance, already_allocated,
                               requested_networks=None):
        """
        Retrieve the network info for the instance. If the info is already_allocated then
        this will simply query for the information. Otherwise, it will ask for new network info
        to be allocated for the instance.
        """

        network_info = None

        if already_allocated:
            network_info = self.network_api.get_instance_nw_info(context,
                    instance)

        else:
            # We need to allocate a new network info for the instance.

            # TODO(dscannell): We need to set the is_vpn parameter correctly.
            # This information might come from the instance, or the user might
            # have to specify it. Also, we might be able to convert this to a
            # cast because we are not waiting on any return value.
            #
            # NOTE(dscannell): the is_vpn will come from the instance's image

            is_vpn = False
            try:
                self._instance_update(context, instance,
                          task_state=task_states.NETWORKING)
                LOG.debug(
                      _("Making call to network for launching instance=%s"), \
                      instance['name'])
                # In a contested host, this function can block behind locks for
                # a good while. Use our compute_timeout as an upper wait bound
                try:
                    network_info = self.network_api.allocate_for_instance(
                                    context, instance, vpn=is_vpn,
                                    requested_networks=requested_networks)
                except messaging.MessagingTimeout:
                    LOG.debug(_("Allocate network for instance=%s timed out"),
                                instance['name'])
                    network_info = self._retry_get_nw_info(context, instance)
                LOG.debug(_("Made call to network for launching instance=%s, "
                            "network_info=%s"),
                      instance['name'], network_info)
            except:
                _log_error("network allocation")

        return network_info

    def _generate_vms_policy_template(self, context, instance):

        instance_type = flavors.extract_flavor(instance)

        policy_attrs = (('blessed', instance['uuid']),
                        ('flavor', instance_type['name']),
                        ('tenant', '%(tenant)s'),
                        ('uuid', '%(uuid)s'),)
        return "".join([";%s=%s;" %(key, value)
                        for (key, value) in policy_attrs])


    def _generate_vms_policy_name(self, context, instance, source_instance):
        template = self._generate_vms_policy_template(context, source_instance)
        return template %({'uuid': instance['uuid'],
                           'tenant':instance['project_id']})


    @_lock_call
    def launch_instance(self, context, instance_uuid=None, instance=None,
                        params=None, migration_url=None,
                        migration_network_info=None):
        """
        Construct the launched instance, with uuid instance_uuid. If
        migration_url is not none then the instance will be launched using the
        memory server at the migration_url
        """

        context = context.elevated()
        if params == None:
            params = {}

        # note(dscannell): The target is in pages so we need to convert the value
        # If target is set as None, or not defined, then we default to "0".
        target = str(params.get("target", "0"))
        if target != "0":
            try:
                target = str(memory_string_to_pages(target))
            except ValueError as e:
                LOG.warn(_('%s -> defaulting to no target'), str(e))
                target = "0"

        if migration_url:
            # Update the instance state to be migrating. This will be set to
            # active again once it is completed in do_launch() as per all
            # normal launched instances.
            source_instance = instance

        else:
            self._notify(context, instance, "launch.start")

            # Create a new launched instance.
            source_instance = self._get_source_instance(context, instance)

        hooks.call_hooks_pre_launch([instance.get('uuid', ''),
                                     instance.get('name', ''),
                                     source_instance.get('uuid', ''),
                                     source_instance.get('name', ''),
                                     params and jsonutils.dumps(params) or '',
                                     migration_url and migration_url or '',
                                     migration_url and 'migration' or 'launch'])

        if not(migration_url):
            try:
                # We need to set the instance's node and host before we call
                # into self.compute_manager because the compute manager looks at
                # these properties. If we're migrating, then we leave host and
                # node until launch succeeds because the instance will have the
                # source host's host & node values.
                self._instance_update(context, instance,
                                      host=self.host,
                                      node=self.nodename,
                                      task_state=task_states.BLOCK_DEVICE_MAPPING)
                instance['host'] = self.host
                instance['node'] = self.nodename
            except:
                self._instance_update(context, instance,
                                      host=None, node=None,
                                      vm_state=vm_states.ERROR,
                                      task_state=None)
                raise

        try:
            # NOTE(dscannell): This will construct the block_device_info object
            # that gets passed to build/attached the volumes to the launched
            # instance. Note that this method will also create full volumes our
            # of any snapshot referenced by the instance's block_device_mapping.
            bdms = self.conductor_api.\
                block_device_mapping_get_all_by_instance(context, instance,
                                                         legacy=False)
            block_device_info = self.compute_manager._prep_block_device(context,
                                                                    instance,
                                                                    bdms)
        except:
            # Since this creates volumes there are host of issues that can go wrong
            # (e.g. cinder is down, quotas have been reached, snapshot deleted, etc).
            _log_error("setting up block device mapping")
            if not(migration_url):
                self._instance_update(context, instance,
                                      host=None, node=None,
                                      vm_state=vm_states.ERROR,
                                      task_state=None)
            raise
        # Extract the image ids from the source instance.
        image_refs = self._extract_image_refs(source_instance)
        lvm_info = self._extract_lvm_info(source_instance)
        requested_networks = params.get('networks')
        if requested_networks == None:
            # (dscannell): Use the networks that were stored in the live-image
            requested_networks = \
                    self._extract_requested_networks(source_instance)


        if migration_network_info != None:
            # (dscannell): Since this migration_network_info came over the wire we need
            # to hydrate it back into a full NetworkInfo object.
            network_info = network_model.NetworkInfo.hydrate(migration_network_info)
        else:
            network_info = self._instance_network_info(context, instance,
                                        migration_url != None,
                                        requested_networks=requested_networks)
            if network_info == None:
                # An error would have occurred acquiring the instance network
                # info. We should mark the instances as error and return because
                # there is nothing else we can do.
                self._instance_update(context, instance,
                                      vm_state=vm_states.ERROR,
                                      task_state=None)
                return

            # Update the task state to spawning from networking.
            self._instance_update(context, instance,
                                  task_state=task_states.SPAWNING)

        try:
            # The main goal is to have the nova-compute process take ownership of setting up
            # the networking for the launched instance. This ensures that later changes to the
            # iptables can be handled directly by nova-compute. The method "pre_live_migration"
            # essentially sets up the networking for the instance on the destination host. We
            # simply send this message to nova-compute running on the same host (self.host)
            # and pass in block_migration:false and disk:none so that no disk operations are
            # performed.
            #
            # TODO(dscannell): How this behaves with volumes attached is an unknown. We currently
            # do not support having volumes attached at launch time, so we should be safe in
            # this regard.
            #
            # NOTE(amscanne): This will happen prior to launching in the migration code, so
            # we don't need to bother with this call in that case.
            if not(migration_url):
                self.compute_rpcapi.pre_live_migration(context, instance, False,
                        None, self.host, None)

            vms_policy = self._generate_vms_policy_name(context, instance,
                                                        source_instance)
            self.vms_conn.launch(context,
                                 source_instance['name'],
                                 instance,
                                 network_info,
                                 target=target,
                                 migration_url=migration_url,
                                 image_refs=image_refs,
                                 params=params,
                                 vms_policy=vms_policy,
                                 block_device_info=block_device_info,
                                 lvm_info=lvm_info)

            if not(migration_url):
                self._notify(context, instance, "launch.end",
                        network_info=network_info)
        except Exception, e:
            _log_error("launch")
            if not(migration_url):
                self._instance_update(context,
                                      instance,
                                      vm_state=vm_states.ERROR,
                                      task_state=None)
            raise e

        try:
            # Perform our database update.
            power_state = self.compute_manager._get_power_state(context,
                    instance)

            # Update the task state if the instance is not migrating. Otherwise
            # let the migration workflow finish things up and update the
            # task state when appropriate.
            task_state = None
            if instance['task_state'] == task_states.MIGRATING:
                task_state = task_states.MIGRATING
            update_params = {'power_state': power_state,
                             'vm_state': vm_states.ACTIVE,
                             'task_state': task_state}
            if not(migration_url):
                update_params['launched_at'] = timeutils.utcnow()
            else:
                update_params['host'] = self.host
                update_params['node'] = self.nodename
            self._instance_update(context,
                                  instance,
                                  **update_params)

        except:
            # NOTE(amscanne): In this case, we do not throw an exception.
            # The VM is either in the BUILD state (on a fresh launch) or in
            # the MIGRATING state. These cases will be caught by the _refresh_host()
            # function above because it would technically be wrong to destroy
            # the VM at this point, we simply need to make sure the database
            # is updated at some point with the correct state.
            _log_error("post launch update")

        hooks.call_hooks_post_launch([instance.get('uuid', ''),
                                      instance.get('name', ''),
                                      source_instance.get('uuid', ''),
                                      source_instance.get('name', ''),
                                      params and jsonutils.dumps(params) or '',
                                      migration_url and migration_url or '',
                                      migration_url and 'migration' or 'launch'])

    @_lock_call
    def export_instance(self, context, instance_uuid=None, instance=None,
                        image_id=None):
        """
         Fills in the the image record with the blessed artifacts of the object
        """
        # Basically just make a call out to vmsconn (proper version, etc) to fill in the image
        self.vms_conn.export_instance(context, instance, image_id,
                                      self._extract_image_refs(instance))

    @_lock_call
    def import_instance(self, context, instance_uuid=None, instance=None,
                        image_id=None):
        """
        Import the instance
        """

        # Download the image_id, load it into vmsconn (the archive). Vmsconn will spit out the blessed
        # artifacts and we need to then upload them to the image service if that is what we are
        # using.
        image_ids = self.vms_conn.import_instance(context, instance, image_id)
        image_ids_str = ','.join(image_ids)
        system_metadata = self._system_metadata_get(instance)
        system_metadata['images'] = image_ids_str
        self._instance_update(context, instance, vm_state='blessed',
                              system_metadata=system_metadata)

    def install_policy(self, context, policy_ini_string=None):
        """
        Install new vmspolicyd policy definitions on the host.
        """
        try:
            self.vms_conn.install_policy(policy_ini_string)
        except Exception, ex:
            LOG.error(_("Policy install failed: %s"), ex)
            raise ex

    @_lock_call
    def get_applied_policy(self, context, instance_uuid=None, instance_ref=None):
        """ Get the applied domain policy from vmspolicyd. """
        return self.vms_conn.get_applied_policy(instance_ref['name'])<|MERGE_RESOLUTION|>--- conflicted
+++ resolved
@@ -741,14 +741,6 @@
             # exception and leave the instance intact.
             raise exception.NovaException(_("Cannot migrate an instance that is on another host."))
 
-<<<<<<< HEAD
-        # Get a reference to both the destination and source queues
-        #co_dest_queue = rpc.queue_get_for(context, CONF.cobalt_topic, dest)
-        #compute_dest_queue = rpc.queue_get_for(context, CONF.compute_topic, dest)
-        #compute_source_queue = rpc.queue_get_for(context, CONF.compute_topic, self.host)
-
-=======
->>>>>>> e86c0c10
         # Figure out the migration address.
         migration_address = self._get_migration_address(dest)
 
