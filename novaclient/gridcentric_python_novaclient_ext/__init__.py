# Copyright 2011 GridCentric Inc.
# All Rights Reserved.
#
#    Licensed under the Apache License, Version 2.0 (the "License"); you may
#    not use this file except in compliance with the License. You may obtain
#    a copy of the License at
#
#         http://www.apache.org/licenses/LICENSE-2.0
#
#    Unless required by applicable law or agreed to in writing, software
#    distributed under the License is distributed on an "AS IS" BASIS, WITHOUT
#    WARRANTIES OR CONDITIONS OF ANY KIND, either express or implied. See the
#    License for the specific language governing permissions and limitations
#    under the License.

"""
An extension module for novaclient that allows the `nova` application access to the gridcentric
API extensions.
"""

import os
import base64
import re

from novaclient import utils
from novaclient import base
from novaclient.v1_1 import servers
from novaclient.v1_1 import shell

from . import agent

# Add new client capabilities here. Each key is a capability name and its value
# is the list of API capabilities upon which it depends.

CAPABILITIES = {'user-data': ['user-data'],
                'launch-name': ['launch-name'],
                'security-groups': ['security-groups'],
                'num-instances': ['num-instances'],
<<<<<<< HEAD
                'availability-zone': ['availability-zone'],
                'bless-name': ['bless-name']
=======
                'bless-name': ['bless-name'],
                'launch-key': ['launch-key'],
>>>>>>> da4fcc13
                }

def __pre_parse_args__():
    pass

def __post_parse_args__(args):
    pass

def _print_server(cs, server, minimal=False):
    # (dscannell): Note that the follow method was taken from the
    # main novaclient code base. We duplicate it here to protect ourselves
    # changes in the method signatures between versions of the novaclient.

    # By default when searching via name we will do a
    # findall(name=blah) and due a REST /details which is not the same
    # as a .get() and doesn't get the information about flavors and
    # images. This fix it as we redo the call with the id which does a
    # .get() to get all informations.
    if not 'flavor' in server._info:
        server = shell._find_server(cs, server.id)

    networks = server.networks
    info = server._info.copy()
    for network_label, address_list in networks.items():
        info['%s network' % network_label] = ', '.join(address_list)

    flavor = info.get('flavor', {})
    flavor_id = flavor.get('id', '')
    if minimal:
        info['flavor'] = flavor_id
    else:
        info['flavor'] = shell._find_flavor(cs, flavor_id).name

    image = info.get('image', {})
    image_id = image.get('id', '')
    if minimal:
        info['image'] = image_id
    else:
        info['image'] = shell._find_image(cs, image_id).name

    info.pop('links', None)
    info.pop('addresses', None)

    utils.print_dict(info)

def _find_server(cs, server):
    """ Returns a sever by name or ID. """
    return utils.find_resource(cs.gridcentric, server)


#### ACTIONS ####

@utils.arg('blessed_server', metavar='<blessed instance>', help="ID or name of the blessed instance")
@utils.arg('--target', metavar='<target memory>', default='0', help="The memory target of the launched instance")
@utils.arg('--name', metavar='<instance name>', default=None, help='The name of the launched instance')
@utils.arg('--user_data', metavar='<user-data>', default=None,
           help='User data file to pass to be exposed by the metadata server')
@utils.arg('--security-groups', metavar='<security groups>', default=None, help='comma separated list of security group names.')
@utils.arg('--availability-zone', metavar='<availability zone>', default=None, help='The availability zone for instance placement.')
@utils.arg('--num-instances', metavar='<number>', default='1', help='Launch multiple instances at a time')
@utils.arg('--key-name', metavar='<key name>', default=None, help='Key name of keypair that should be created earlier with the command keypair-add')
@utils.arg('--params', action='append', default=[], metavar='<key=value>', help='Guest parameters to send to vms-agent')
def do_launch(cs, args):
    """Launch a new instance."""
    server = _find_server(cs, args.blessed_server)
    guest_params = {}
    for param in args.params:
        components = param.split("=")
        if len(components) > 0:
            guest_params[components[0]] = "=".join(components[1:])

    if args.user_data:
        user_data = open(args.user_data)
    else:
        user_data = None

    if args.security_groups:
        security_groups = args.security_groups.split(',')
    else:
        security_groups = None

    if args.availability_zone:
        availability_zone = args.availability_zone
    else:
        availability_zone = None

    launch_servers = cs.gridcentric.launch(server,
                                           target=args.target,
                                           name=args.name,
                                           user_data=user_data,
                                           guest_params=guest_params,
                                           security_groups=security_groups,
<<<<<<< HEAD
                                           availability_zone=availability_zone,
                                           num_instances=int(args.num_instances))
=======
                                           num_instances=int(args.num_instances),
                                           key_name=args.key_name)
>>>>>>> da4fcc13

    for server in launch_servers:
        _print_server(cs, server)

@utils.arg('server', metavar='<instance>', help="ID or name of the instance to bless")
@utils.arg('--name', metavar='<name>', default=None, help="The name of the new blessed instance")
def do_bless(cs, args):
    """Bless an instance."""
    server = _find_server(cs, args.server)
    blessed_servers = cs.gridcentric.bless(server, args.name)
    for server in blessed_servers:
        _print_server(cs, server)

@utils.arg('blessed_server', metavar='<blessed instance>', help="ID or name of the blessed instance")
def do_discard(cs, args):
    """Discard a blessed instance."""
    server = _find_server(cs, args.blessed_server)
    cs.gridcentric.discard(server)

@utils.arg('server', metavar='<instance>', help="ID or name of the instance to migrate")
@utils.arg('--dest', metavar='<destination host>', default=None, help="Host to migrate to")
def do_gc_migrate(cs, args):
    """Migrate an instance using VMS."""
    server = _find_server(cs, args.server)
    cs.gridcentric.migrate(server, args.dest)

def _print_list(servers):
    id_col = 'ID'
    columns = [id_col, 'Name', 'Status', 'Networks']
    formatters = {'Networks':utils._format_servers_list_networks}
    utils.print_list(servers, columns, formatters)

@utils.arg('blessed_server', metavar='<blessed instance>', help="ID or name of the blessed instance")
def do_list_launched(cs, args):
    """List instances launched from this blessed instance."""
    server = _find_server(cs, args.blessed_server)
    _print_list(cs.gridcentric.list_launched(server))

@utils.arg('server', metavar='<server>', help="ID or name of the instance")
def do_list_blessed(cs, args):
    """List instances blessed from this instance."""
    server = _find_server(cs, args.server)
    _print_list(cs.gridcentric.list_blessed(server))

@utils.arg('--flavor',
     default=None,
     metavar='<flavor>',
     help="Flavor ID (see 'nova flavor-list').")
@utils.arg('--image',
     default=None,
     metavar='<image>',
     help="Image ID (see 'nova image-list'). ")
@utils.arg('--host',
            default=None,
            metavar='<host>',
            help="The host on which to boot the instance.")
@utils.arg('--meta',
     metavar="<key=value>",
     action='append',
     default=[],
     help="Record arbitrary key/value metadata to /meta.js "\
          "on the new server. Can be specified multiple times.")
@utils.arg('--file',
     metavar="<dst-path=src-path>",
     action='append',
     dest='files',
     default=[],
     help="Store arbitrary files from <src-path> locally to <dst-path> "\
          "on the new server. You may store up to 5 files.")
@utils.arg('--key_name',
     metavar='<key_name>',
     help="Key name of keypair that should be created earlier with \
           the command keypair-add")
@utils.arg('name', metavar='<name>', help='Name for the new server')
@utils.arg('--user_data',
     default=None,
     metavar='<user-data>',
     help="user data file to pass to be exposed by the metadata server.")
@utils.arg('--availability_zone',
     default=None,
     metavar='<availability-zone>',
     help="The availability zone for instance placement.")
@utils.arg('--security_groups',
     default=None,
     metavar='<security_groups>',
     help="comma separated list of security group names.")
@utils.arg('--block_device_mapping',
     metavar="<dev_name=mapping>",
     action='append',
     default=[],
     help="Block device mapping in the format "
         "<dev_name=<id>:<type>:<size(GB)>:<delete_on_terminate>.")
@utils.arg('--hint',
        action='append',
        dest='scheduler_hints',
        default=[],
        metavar='<key=value>',
        help="Send arbitrary key/value pairs to the scheduler for custom use.")
@utils.arg('--nic',
     metavar="<net-id=net-uuid,v4-fixed-ip=ip-addr>",
     action='append',
     dest='nics',
     default=[],
     help="Create a NIC on the server.\n"
           "Specify option multiple times to create multiple NICs.\n"
           "net-id: attach NIC to network with this UUID (optional)\n"
           "v4-fixed-ip: IPv4 fixed address for NIC (optional).")
@utils.arg('--config-drive',
     metavar="<value>",
     dest='config_drive',
     default=False,
     help="Enable config drive")
@utils.arg('--poll',
    dest='poll',
    action="store_true",
    default=False,
    help='Blocks while instance builds so progress can be reported.')
def do_gc_boot(cs, args):
    """Boot a new server."""

    boot_args, boot_kwargs = shell._boot(cs, args)

    if args.host and 'meta' in boot_kwargs:
        boot_kwargs['meta'].update({"gc:target_host": args.host})
    elif args.host:
        boot_kwargs['meta'] = {"gc:target_host":args.host}

    extra_boot_kwargs = utils.get_resource_manager_extra_kwargs(do_gc_boot, args)
    boot_kwargs.update(extra_boot_kwargs)

    server = cs.gridcentric.create(*boot_args, **boot_kwargs)

    # Keep any information (like adminPass) returned by create
    info = server._info
    server = cs.servers.get(info['id'])
    info.update(server._info)

    flavor = info.get('flavor', {})
    flavor_id = flavor.get('id', '')
    info['flavor'] = shell._find_flavor(cs, flavor_id).name

    image = info.get('image', {})
    image_id = image.get('id', '')
    info['image'] = shell._find_image(cs, image_id).name

    info.pop('links', None)
    info.pop('addresses', None)

    utils.print_dict(info)

    if args.poll:
        shell._poll_for_status(cs.servers.get, info['id'], 'building', ['active'])

@utils.arg('server', metavar='<instance>', help="ID or name of the instance to install on")
@utils.arg('--user',
     default='root',
     metavar='<user>',
     help="The login user.")
@utils.arg('--key_path',
     default=os.path.join(os.getenv("HOME") or "", ".ssh", "id_rsa"),
     metavar='<key_path>',
     help="The path to the private key.")
@utils.arg('--agent_location',
     default=None,
     metavar='<agent_location>',
     help="Install packages from a custom location.")
@utils.arg('--agent_version',
     default=None,
     metavar='<agent_version>',
     help="Install a specific agent version.")
def do_gc_install_agent(cs, args):
    """Install the agent onto an instance."""
    server = _find_server(cs, args.server)
    server.install_agent(args.user,
                         args.key_path,
                         location=args.agent_location,
                         version=args.agent_version)

class GcServer(servers.Server):
    """
    A server object extended to provide gridcentric capabilities
    """

    def launch(self, target="0", name=None, user_data=None, guest_params={},
               security_groups=None, num_instances=1, key_name=None):
        return self.manager.launch(self, target, name, user_data, guest_params,
                                   security_groups, num_instances, key_name)

    def bless(self, name=None):
        return self.manager.bless(self, name)

    def discard(self):
        self.manager.discard(self)

    def migrate(self, dest=None):
        self.manager.migrate(self, dest)

    def list_launched(self):
        return self.manager.list_launched(self)

    def list_blessed(self):
        return self.manager.list_blessed(self)

    def install_agent(self, user, key_path, location=None, version=None):
        self.manager.install_agent(self, user, key_path, location=location, version=version)

class GcServerManager(servers.ServerManager):
    resource_class = GcServer

    def __init__(self, client, *args, **kwargs):
        servers.ServerManager.__init__(self, client, *args, **kwargs)

        # Make sure this instance is available as gridcentric.
        if not(hasattr(client, 'gridcentric')):
            setattr(client, 'gridcentric', self)

    # Capabilities must be computed lazily because self.api.client isn't
    # available in __init__

    def setup_capabilities(self):
        api_caps = self.get_info()['capabilities']
        self.capabilities = [cap for cap in CAPABILITIES.keys() if \
                all([api_req in api_caps for api_req in CAPABILITIES[cap]])]

    def satisfies(self, requirements):
        if not hasattr(self, 'capabilities'):
            self.setup_capabilities()

        return set(requirements) <= set(self.capabilities)

    def get_info(self):
        url = '/gcinfo'
        res = self.api.client.get(url)[1]
        return res

    def launch(self, server, target="0", name=None, user_data=None,
<<<<<<< HEAD
               guest_params={}, security_groups=None, availability_zone=None,
               num_instances=1):
        params = {'target': target,
                  'guest': guest_params,
                  'security_groups': security_groups,
                  'availability_zone': availability_zone,
                  'num_instances': num_instances}
=======
               guest_params={}, security_groups=None, num_instances=1,
               key_name=None):
        params = {'target': target,
                  'guest': guest_params,
                  'security_groups': security_groups,
                  'num_instances': num_instances,
                  'key_name': key_name}
>>>>>>> da4fcc13

        if name != None:
            params['name'] = name

        if user_data:
            if hasattr(user_data, 'read'):
                real_user_data = user_data.read()
            elif isinstance(user_data, unicode):
                real_user_data = user_data.encode('utf-8')
            else:
                real_user_data = user_data

            params['user_data'] = base64.b64encode(real_user_data)

        header, info = self._action("gc_launch", base.getid(server), params)
        return [self.get(server['id']) for server in info]

    def bless(self, server, name=None):
        params = {'name': name}
        header, info = self._action("gc_bless", base.getid(server), params)
        return [self.get(server['id']) for server in info]

    def discard(self, server):
        return self._action("gc_discard", base.getid(server))

    def migrate(self, server, dest=None):
        params = {}
        if dest != None:
            params['dest'] = dest
        return self._action("gc_migrate", base.getid(server), params)

    def list_launched(self, server):
        header, info = self._action("gc_list_launched", base.getid(server))
        return [self.get(server['id']) for server in info]

    def list_blessed(self, server):
        header, info = self._action("gc_list_blessed", base.getid(server))
        return [self.get(server['id']) for server in info]

    def create(self, name, image, flavor, meta=None, files=None,
               reservation_id=None, min_count=None,
               max_count=None, security_groups=None, userdata=None,
               key_name=None, availability_zone=None,
               block_device_mapping=None, nics=None, scheduler_hints=None,
               config_drive=None, **kwargs):
        if not min_count:
            min_count = 1
        if not max_count:
            max_count = min_count
        if min_count > max_count:
            min_count = max_count

        boot_args = [name, image, flavor]

        boot_kwargs = dict(
            meta=meta, files=files, userdata=userdata,
            reservation_id=reservation_id, min_count=min_count,
            max_count=max_count, security_groups=security_groups,
            key_name=key_name, availability_zone=availability_zone,
            scheduler_hints=scheduler_hints, config_drive=config_drive,
            **kwargs)

        resource_url = "/gcservers"
        boot_kwargs['nics'] = nics
        response_key = "server"
        return self._boot(resource_url, response_key, *boot_args,
                **boot_kwargs)

    def install_agent(self, server, user, key_path, location=None, version=None):
        agent.install(server, user, key_path, location=location, version=version)<|MERGE_RESOLUTION|>--- conflicted
+++ resolved
@@ -36,13 +36,9 @@
                 'launch-name': ['launch-name'],
                 'security-groups': ['security-groups'],
                 'num-instances': ['num-instances'],
-<<<<<<< HEAD
                 'availability-zone': ['availability-zone'],
-                'bless-name': ['bless-name']
-=======
                 'bless-name': ['bless-name'],
                 'launch-key': ['launch-key'],
->>>>>>> da4fcc13
                 }
 
 def __pre_parse_args__():
@@ -135,13 +131,9 @@
                                            user_data=user_data,
                                            guest_params=guest_params,
                                            security_groups=security_groups,
-<<<<<<< HEAD
                                            availability_zone=availability_zone,
-                                           num_instances=int(args.num_instances))
-=======
                                            num_instances=int(args.num_instances),
                                            key_name=args.key_name)
->>>>>>> da4fcc13
 
     for server in launch_servers:
         _print_server(cs, server)
@@ -378,23 +370,14 @@
         return res
 
     def launch(self, server, target="0", name=None, user_data=None,
-<<<<<<< HEAD
                guest_params={}, security_groups=None, availability_zone=None,
-               num_instances=1):
+               num_instances=1, key_name=None):
         params = {'target': target,
                   'guest': guest_params,
                   'security_groups': security_groups,
                   'availability_zone': availability_zone,
-                  'num_instances': num_instances}
-=======
-               guest_params={}, security_groups=None, num_instances=1,
-               key_name=None):
-        params = {'target': target,
-                  'guest': guest_params,
-                  'security_groups': security_groups,
                   'num_instances': num_instances,
                   'key_name': key_name}
->>>>>>> da4fcc13
 
         if name != None:
             params['name'] = name
